import logging
import sys
from pathlib import Path
import weakref
from collections import OrderedDict
from typing import Callable, Dict, Hashable, List, Optional, Union, Mapping, Iterable
import numpy
import vigra
from vigra.vigranumpycore import AxisTags
from lazyflow.request import Request
from ndstructs import Shape5D
from functools import partial

from ilastik.applets.base.applet import Applet
from ilastik.applets.dataSelection import DataSelectionApplet
from ilastik.applets.dataSelection.opDataSelection import (
    DatasetInfo,
    FilesystemDatasetInfo,
    UrlDatasetInfo,
    OpMultiLaneDataSelectionGroup,
)
from lazyflow.utility import isUrl

logger = logging.getLogger(__name__)  # noqa


class BatchProcessingApplet(Applet):
    """
    This applet can be appended to a workflow to provide batch-processing support.
    It has no 'top-level operator'.  Instead, it manipulates the workflow's DataSelection and DataExport operators.
    """

    def __init__(self, workflow, title, dataSelectionApplet, dataExportApplet):
        super(BatchProcessingApplet, self).__init__("Batch Processing", syncWithImageIndex=False)
        self.workflow = weakref.ref(workflow)
        self.dataSelectionApplet = dataSelectionApplet
        self.dataExportApplet = dataExportApplet
        assert isinstance(self.dataSelectionApplet.topLevelOperator, OpMultiLaneDataSelectionGroup)
        self._gui = None  # Created on first access

    def getMultiLaneGui(self):
        if self._gui is None:
            from .batchProcessingGui import BatchProcessingGui

            self._gui = BatchProcessingGui(self)
        return self._gui

    @property
    def topLevelOperator(self):
        # This applet has no top-level operator
        return None

    @property
    def dataSerializers(self):
        # No serializers.
        # The list of batch-processed files is not stored to the project file.
        return []

    def parse_known_cmdline_args(self, cmdline_args):
        # We use the same parser as the DataSelectionApplet
<<<<<<< HEAD
        parser = DataSelectionApplet.get_arg_parser(self.role_names)
        parser.add_argument(
            "--distributed",
            help="Distributed mode. Used for running ilastik on HPCs via SLURM/srun/mpirun",
            action="store_true",
        )
        parser.add_argument(
            "--distributed_block_size",
            help="The length of the side of the tiles used in distributed mode",
            type=int,
            default=256,
        )

        parsed_args, unused_args = parser.parse_known_args(cmdline_args)
=======
        parsed_args, unused_args = DataSelectionApplet.parse_known_cmdline_args(cmdline_args, self.opDataSelection.role_names)
>>>>>>> f9af2781
        return parsed_args, unused_args

    def run_export_from_parsed_args(self, parsed_args):
        """
        Run the export for each dataset listed in parsed_args (we use the same parser as DataSelectionApplet).
        """
        if parsed_args.distributed:
            export_function = partial(self.do_distributed_export, block_size=parsed_args.distributed_block_size)
        else:
            export_function = self.do_normal_export

        role_path_dict = self.dataSelectionApplet.role_paths_from_parsed_args(parsed_args)
        return self.run_export(
            role_path_dict,
            input_axes=parsed_args.input_axes,
            sequence_axis=parsed_args.stack_along,
            export_function=export_function,
        )

    def run_export(
        self,
        role_data_dict: Mapping[Hashable, Iterable[Union[str, DatasetInfo]]],
        input_axes: Optional[str] = None,
        export_to_array: bool = False,
        sequence_axis: Optional[str] = None,
        export_function: Optional[Callable] = None,
    ) -> Union[List[str], List[numpy.array]]:
        """Run the export for each dataset listed in role_data_dict

        For each dataset:
                1. Append a lane to the workflow
                2. Configure the new lane's DataSelection inputs with the new file (or files, if there is more than one
                   role).
                3. Export the results from the new lane
                4. Remove the lane from the workflow.

            By appending/removing the batch lane for EACH dataset we process, we trigger the workflow's usual
            prepareForNewLane() and connectLane() logic, which ensures that we get a fresh new lane that's
            ready to process data.

            After each lane is processed, the given post-processing callback will be executed.
            signature: lane_postprocessing_callback(batch_lane_index)

        Args:
            role_data_dict: dict with role_name: list(paths) of data that should be processed.
            input_axes: axis description to override from the default role
            export_to_array: If True do NOT export to disk as usual.
              Instead, export the results to a list of arrays, which is returned.
              If False, return a list of the filenames we produced to.
            sequence_axis: stack along this axis, overrides setting from default role

        Returns:
            list containing either strings of paths to exported files,
              or numpy.arrays (depending on export_to_array)
        """
        assert not (export_to_array and export_function)
        export_function = export_function or (self.do_export_to_array if export_to_array else self.do_normal_export)
        self.progressSignal(0)
        batches = list(zip(*role_data_dict.values()))
        try:
            results = []
            for batch_index, role_inputs in enumerate(batches):

                def lerpProgressSignal(a, b, p):
                    self.progressSignal((100 - p) * a + p * b)

                global_progress_start = batch_index / len(batches)
                global_progress_end = (batch_index + 1) / len(batches)

                result = self.export_dataset(
                    role_inputs,
                    input_axes=input_axes,
                    export_function=export_function,
                    sequence_axis=sequence_axis,
                    progress_callback=partial(lerpProgressSignal, global_progress_start, global_progress_end),
                )
                results.append(result)
            self.dataExportApplet.post_process_entire_export()
            return results
        finally:
            self.progressSignal(100)

<<<<<<< HEAD
    def get_previous_axes_tags(self) -> List[Optional[AxisTags]]:
        if self.num_lanes == 0:
            return [None] * len(self.role_names)

        infos = []
        for role_index, _ in enumerate(self.role_names):
            info_slot = self.dataSelectionApplet.topLevelOperator.DatasetGroup[self.num_lanes - 1][role_index]
            infos.append(info_slot.value.axistags if info_slot.ready() else None)
        return infos

    def do_normal_export(self, opDataExport):
        logger.info(f"Exporting to {opDataExport.ExportPath.value}")
        opDataExport.run_export()
        return opDataExport.ExportPath.value

    def do_export_to_array(self, opDataExport):
        logger.info("Exporting to in-memory array.")
        return opDataExport.run_export_to_array()

    def do_distributed_export(self, opDataExport, *, block_size: int = 256):
        logger.info("Running ilastik distributed...")
        return opDataExport.run_distributed_export(block_shape=Shape5D.hypercube(block_size))

    def export_dataset(
        self,
        role_inputs: List[Union[str, DatasetInfo]],
        export_function: Callable = None,
        input_axes: Optional[str] = None,
=======
    def export_dataset(
        self,
        role_inputs: List[Union[str, DatasetInfo]],
        input_axes: Union[None, str, List[str]] = None,
        export_to_array: bool = False,
>>>>>>> f9af2781
        sequence_axis: Optional[str] = None,
        progress_callback: Optional[Callable[[int], None]] = None,
    ) -> Union[str, numpy.array]:
        """
        Configures a lane using the paths specified in the paths from role_inputs and runs the workflow.
        """
<<<<<<< HEAD
        export_function = export_function or self.do_normal_export
        progress_callback = progress_callback or self.progressSignal
        original_num_lanes = self.num_lanes
        previous_axes_tags = self.get_previous_axes_tags()
=======
        role_names = self.opDataSelection.role_names
        if not input_axes:
            roles_axiskeys = list(self.opDataSelection.get_last_axes_keys().values())
        elif isinstance(input_axes, str):
            roles_axiskeys = [input_axes] * len(role_names)
        else:
            if len(input_axes) != role_names:
                raise ValueError(f"Mismatching input_axes and role lengtsh: roles: {role_names} axes: {input_axes}")
            roles_axiskeys = input_axes
        info_tags = [keys if keys is None else vigra.defaultAxistags(keys) for keys in roles_axiskeys]
>>>>>>> f9af2781
        # Call customization hook
        self.dataExportApplet.prepare_for_entire_export()
        role_infos : Dict[str, DatasetInfo] = {}
        for role_name, role_input, role_axis_tags in zip(role_names, role_inputs, info_tags):
            if isinstance(role_input, (type(None), DatasetInfo)):
                role_infos[role_name] = role_input
            elif isUrl(role_input):
                role_infos[role_name] = UrlDatasetInfo(url=role_input, axistags=role_axis_tags)
            else:
                role_infos[role_name] = FilesystemDatasetInfo(
                    filePath=role_input,
                    project_file=None,
                    axistags=role_axis_tags,
                    sequence_axis=sequence_axis,
                    guess_tags_for_singleton_axes=True,  # FIXME: add cmd line param to negate this
                )
        self.opDataSelection.pushLane(role_infos)
        try:
            # Call customization hook
<<<<<<< HEAD
            self.dataExportApplet.prepare_lane_for_export(self.num_lanes - 1)
            opDataExport = self.dataExportApplet.topLevelOperator.getLane(self.num_lanes - 1)
            opDataExport.progressSignal.subscribe(progress_callback)
            result = export_function(opDataExport)
=======
            self.dataExportApplet.prepare_lane_for_export(self.opDataSelection.num_lanes - 1)
            opDataExport = self.dataExportApplet.topLevelOperator.getLane(self.opDataSelection.num_lanes - 1)
            opDataExport.progressSignal.subscribe(progress_callback or self.progressSignal)
            if export_to_array:
                logger.info("Exporting to in-memory array.")
                result = opDataExport.run_export_to_array()
            else:
                logger.info(f"Exporting to {opDataExport.ExportPath.value}")
                opDataExport.run_export()
                result = opDataExport.ExportPath.value

>>>>>>> f9af2781
            # Call customization hook
            self.dataExportApplet.post_process_lane_export(self.opDataSelection.num_lanes - 1)
            return result
        finally:
            self.opDataSelection.popLane()

    @property
    def opDataSelection(self) -> OpMultiLaneDataSelectionGroup:
        return self.dataSelectionApplet.topLevelOperator<|MERGE_RESOLUTION|>--- conflicted
+++ resolved
@@ -58,8 +58,7 @@
 
     def parse_known_cmdline_args(self, cmdline_args):
         # We use the same parser as the DataSelectionApplet
-<<<<<<< HEAD
-        parser = DataSelectionApplet.get_arg_parser(self.role_names)
+        parser = DataSelectionApplet.get_arg_parser(self.opDataSelection.role_names)
         parser.add_argument(
             "--distributed",
             help="Distributed mode. Used for running ilastik on HPCs via SLURM/srun/mpirun",
@@ -73,9 +72,6 @@
         )
 
         parsed_args, unused_args = parser.parse_known_args(cmdline_args)
-=======
-        parsed_args, unused_args = DataSelectionApplet.parse_known_cmdline_args(cmdline_args, self.opDataSelection.role_names)
->>>>>>> f9af2781
         return parsed_args, unused_args
 
     def run_export_from_parsed_args(self, parsed_args):
@@ -158,17 +154,6 @@
         finally:
             self.progressSignal(100)
 
-<<<<<<< HEAD
-    def get_previous_axes_tags(self) -> List[Optional[AxisTags]]:
-        if self.num_lanes == 0:
-            return [None] * len(self.role_names)
-
-        infos = []
-        for role_index, _ in enumerate(self.role_names):
-            info_slot = self.dataSelectionApplet.topLevelOperator.DatasetGroup[self.num_lanes - 1][role_index]
-            infos.append(info_slot.value.axistags if info_slot.ready() else None)
-        return infos
-
     def do_normal_export(self, opDataExport):
         logger.info(f"Exporting to {opDataExport.ExportPath.value}")
         opDataExport.run_export()
@@ -186,26 +171,14 @@
         self,
         role_inputs: List[Union[str, DatasetInfo]],
         export_function: Callable = None,
-        input_axes: Optional[str] = None,
-=======
-    def export_dataset(
-        self,
-        role_inputs: List[Union[str, DatasetInfo]],
         input_axes: Union[None, str, List[str]] = None,
-        export_to_array: bool = False,
->>>>>>> f9af2781
         sequence_axis: Optional[str] = None,
         progress_callback: Optional[Callable[[int], None]] = None,
     ) -> Union[str, numpy.array]:
         """
         Configures a lane using the paths specified in the paths from role_inputs and runs the workflow.
         """
-<<<<<<< HEAD
         export_function = export_function or self.do_normal_export
-        progress_callback = progress_callback or self.progressSignal
-        original_num_lanes = self.num_lanes
-        previous_axes_tags = self.get_previous_axes_tags()
-=======
         role_names = self.opDataSelection.role_names
         if not input_axes:
             roles_axiskeys = list(self.opDataSelection.get_last_axes_keys().values())
@@ -216,7 +189,7 @@
                 raise ValueError(f"Mismatching input_axes and role lengtsh: roles: {role_names} axes: {input_axes}")
             roles_axiskeys = input_axes
         info_tags = [keys if keys is None else vigra.defaultAxistags(keys) for keys in roles_axiskeys]
->>>>>>> f9af2781
+
         # Call customization hook
         self.dataExportApplet.prepare_for_entire_export()
         role_infos : Dict[str, DatasetInfo] = {}
@@ -236,24 +209,10 @@
         self.opDataSelection.pushLane(role_infos)
         try:
             # Call customization hook
-<<<<<<< HEAD
-            self.dataExportApplet.prepare_lane_for_export(self.num_lanes - 1)
-            opDataExport = self.dataExportApplet.topLevelOperator.getLane(self.num_lanes - 1)
-            opDataExport.progressSignal.subscribe(progress_callback)
-            result = export_function(opDataExport)
-=======
             self.dataExportApplet.prepare_lane_for_export(self.opDataSelection.num_lanes - 1)
             opDataExport = self.dataExportApplet.topLevelOperator.getLane(self.opDataSelection.num_lanes - 1)
             opDataExport.progressSignal.subscribe(progress_callback or self.progressSignal)
-            if export_to_array:
-                logger.info("Exporting to in-memory array.")
-                result = opDataExport.run_export_to_array()
-            else:
-                logger.info(f"Exporting to {opDataExport.ExportPath.value}")
-                opDataExport.run_export()
-                result = opDataExport.ExportPath.value
-
->>>>>>> f9af2781
+            result = export_function(opDataExport)
             # Call customization hook
             self.dataExportApplet.post_process_lane_export(self.opDataSelection.num_lanes - 1)
             return result
