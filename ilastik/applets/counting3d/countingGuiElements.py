--- conflicted
+++ resolved
@@ -513,27 +513,10 @@
             start.append(int(np.minimum(s1,s2)))
             stop.append(int(np.maximum(s1,s2)))
         
-<<<<<<< HEAD
         self._opsub.Stop.disconnect()
         self._opsub.Start.disconnect()
         self._opsub.Start.setValue(tuple(start))
         self._opsub.Stop.setValue(tuple(stop))
-=======
-        self.opsub.Stop.disconnect()
-        self.opsub.Start.disconnect()
-        self.opsub.Start.setValue(tuple(start))
-        self.opsub.Stop.setValue(tuple(stop))
-        
-        return self.opsub.outputs["Output"][:].wait()
-        
-    def updateTextWhenChanges(self,*args,**kwargs):
-        subarray=self.getSubRegion()
-
-        #self.current_sum= self.opsum.outputs["Output"][:].wait()[0]
-        value=np.sum(subarray)
-        
-        print "Resetting to a new value ",value,self.boxLabel
->>>>>>> 778b0d6c
         
         return self._opsub.outputs["Output"][:].wait()
     
@@ -746,7 +729,6 @@
     fixedBoxesChanged = pyqtSignal(list)
 
     def __init__(self,scene,connectionInput,boxListModel):
-<<<<<<< HEAD
         '''
         Class which controls all boxes on the scene
         
@@ -755,11 +737,8 @@
         :param boxListModel:
  
         '''
+        QObject.__init__(self)
         self._setUpRandomColors()
-        
-=======
-        QObject.__init__(self)
->>>>>>> 778b0d6c
         self.scene=scene
         self.connectionInput=connectionInput
         self._currentBoxesList=[]
@@ -770,11 +749,8 @@
         self.scene.selectionChanged.connect(self.handleSelectionChange)
         
         
-<<<<<<< HEAD
         boxListModel.boxRemoved.connect(self.deleteItem)
         
-=======
->>>>>>> 778b0d6c
     def getCurrentActiveBox(self):
         pass
         
@@ -832,22 +808,12 @@
         
         
         
-<<<<<<< HEAD
         
         self.boxListModel.insertRow( newRow, box )
         rect.boxLabel=box
         rect._updateTextWhenChanges()
         
         self.currentColor=self._getNextBoxColor()
-=======
-        box.pmapColorChanged.connect(rect.setNormalColor)
-        box.isFixedChanged.connect(self._fixedBoxesChanged)
-        
-        self.boxListModel.insertRow( newRow, box )
-        rect.boxLabel=box
-        rect.updateTextWhenChanges()
-                
->>>>>>> 778b0d6c
         
     def _fixedBoxesChanged(self, *args):
         boxes = []
