###############################################################################
#   ilastik: interactive learning and segmentation toolkit
#
#       Copyright (C) 2011-2014, the ilastik developers
#                                <team@ilastik.org>
#
# This program is free software; you can redistribute it and/or
# modify it under the terms of the GNU General Public License
# as published by the Free Software Foundation; either version 2
# of the License, or (at your option) any later version.
#
# In addition, as a special exception, the copyright holders of
# ilastik give you permission to combine ilastik with applets,
# workflows and plugins which are not covered under the GNU
# General Public License.
#
# See the LICENSE file for details. License information is also available
# on the ilastik web site at:
#		   http://ilastik.org/license.html
###############################################################################
import os
import glob
import argparse
import collections
import logging
logger = logging.getLogger(__name__)

from lazyflow.utility import PathComponents, isUrl
from ilastik.applets.base.applet import Applet
from opDataSelection import OpMultiLaneDataSelectionGroup, DatasetInfo
from dataSelectionSerializer import DataSelectionSerializer, Ilastik05DataSelectionDeserializer

class DataSelectionApplet( Applet ):
    """
    This applet allows the user to select sets of input data, 
    which are provided as outputs in the corresponding top-level applet operator.
    """
    
    DEFAULT_INSTRUCTIONS = "Use the controls shown to the right to add image files to this workflow."
    
    def __init__(self, workflow, title, projectFileGroupName, supportIlastik05Import=False, batchDataGui=False, force5d=False, instructionText=DEFAULT_INSTRUCTIONS, max_lanes=None, show_axis_details=False):
        self.__topLevelOperator = OpMultiLaneDataSelectionGroup(parent=workflow, force5d=force5d)
        super(DataSelectionApplet, self).__init__( title, syncWithImageIndex=False )

        self._serializableItems = [ DataSelectionSerializer(self.topLevelOperator, projectFileGroupName) ]
        if supportIlastik05Import:
            self._serializableItems.append(Ilastik05DataSelectionDeserializer(self.topLevelOperator))

        self._instructionText = instructionText
        self._gui = None
        self._batchDataGui = batchDataGui
        self._title = title
        self._max_lanes = max_lanes
        self.busy = False
        self.show_axis_details = show_axis_details

    #
    # GUI
    #
    def getMultiLaneGui( self ):
        if self._gui is None:
            from dataSelectionGui import DataSelectionGui, GuiMode
            guiMode = { True: GuiMode.Batch, False: GuiMode.Normal }[self._batchDataGui]
            self._gui = DataSelectionGui( self,
                                          self.topLevelOperator,
                                          self._serializableItems[0],
                                          self._instructionText,
                                          guiMode,
                                          self._max_lanes, 
                                          self.show_axis_details )
        return self._gui

    #
    # Top-level operator
    #
    @property
    def topLevelOperator(self):
        return self.__topLevelOperator 

    #
    # Project serialization
    #
    @property
    def dataSerializers(self):
        return self._serializableItems


    @classmethod
    def parse_known_cmdline_args(cls, cmdline_args, role_names):
        """
        Helper function for headless workflows.
        Parses command-line args that can be used to configure the ``DataSelectionApplet`` top-level operator 
        and returns ``(parsed_args, unused_args)``, similar to ``argparse.ArgumentParser.parse_known_args()``
        
        Relative paths are converted to absolute paths **according to ``os.getcwd()``**, 
        not according to the project file location, since this more likely to be what headless users expect.

        .. note: If the top-level operator was configured with multiple 'roles', then the input files for 
                 each role can be configured separately:
                 $ python ilastik.py [other workflow options] --my-role-A inputA1.png inputA2.png --my-role-B inputB1.png, inputB2.png
                 If the workflow has only one role (or only one required role), then the role-name flag can be omitted:
                 # python ilastik.py [other workflow options] input1.png input2.png

        See also: :py:meth:`configure_operator_with_parsed_args()`.
        """
        arg_parser = argparse.ArgumentParser()
        if role_names:
            for role_name in role_names:
                arg_name = cls._role_name_to_arg_name(role_name)
                arg_parser.add_argument('--' + arg_name, nargs='+', help='List of input files for the {} role'.format( role_name ))
        
        # Finally, a catch-all for role 0 (if the workflow only has one role, there's no need to provide role names
        arg_parser.add_argument('unspecified_input_files', nargs='*', help='List of input files to process.')
            
        arg_parser.add_argument('--preconvert_stacks', help="Convert image stacks to temporary hdf5 files before loading them.", action='store_true', default=False)
        parsed_args, unused_args = arg_parser.parse_known_args(cmdline_args)

        if parsed_args.unspecified_input_files:
            # We allow the file list to go to the 'default' role, 
            # but only if no other roles were explicitly configured.
            arg_names = map(cls._role_name_to_arg_name, role_names)
            for arg_name in arg_names:
                if getattr(parsed_args, arg_name):
                    # FIXME: This error message could be more helpful.
                    role_args = map( self._role_name_to_arg_name, role_names )
                    role_args = map( lambda s: '--' + s, role_args )
                    role_args_str = ", ".join( role_args )
                    raise Exception("Invalid command line arguments: All roles must be configured explicitly.\n"
                                    "Use the following flags to specify which files are matched with which inputs:\n"
                                    + role_args_str )
            
            # Relocate to the 'default' role
            arg_name = cls._role_name_to_arg_name(role_names[0])
            setattr(parsed_args, arg_name, parsed_args.unspecified_input_files)
            parsed_args.unspecified_input_files = None

        # Replace '~' with home dir
        for role_name in role_names:
            arg_name = cls._role_name_to_arg_name(role_name)
            paths_for_role = getattr(parsed_args, arg_name)
            if paths_for_role:
                for i, path in enumerate( paths_for_role ):
                    paths_for_role[i] = os.path.expanduser( path )            
        
        # Check for errors: Do all input files exist?
        all_input_paths = []
        for role_name in role_names:
            arg_name = cls._role_name_to_arg_name(role_name)
            role_paths = getattr(parsed_args, arg_name)
            if role_paths:
                all_input_paths += role_paths
        error = False
        for p in all_input_paths:
            if isUrl(p):
                # Don't error-check urls in advance.
                continue
            p = PathComponents(p).externalPath
            if '*' in p:
                if len(glob.glob(p)) == 0:
                    logger.error("Could not find any files for globstring: {}".format(p))
                    logger.error("Check your quotes!")
                    error = True
            elif not os.path.exists(p):
                logger.error("Input file does not exist: " + p)
                error = True
        if error:
            raise RuntimeError("Could not find one or more input files.  See logged errors.")

        return parsed_args, unused_args

    @classmethod
    def _role_name_to_arg_name(cls, role_name):
        arg_name = role_name
        arg_name = arg_name.lower()
        arg_name = arg_name.replace(' ', '_').replace('-', '_')
        return arg_name

    @classmethod
    def role_paths_from_parsed_args(cls, parsed_args, role_names):
        role_paths = collections.OrderedDict()
<<<<<<< HEAD
        if role_names:
            for role_index, role_name in enumerate(role_names):
                arg_name = cls._role_name_to_arg_name(role_name)
                input_paths = getattr(parsed_args, arg_name)
                role_paths[role_index] = input_paths

        if parsed_args.input_files:
            # We allow the file list to go to the 'default' role, but only if no other roles were explicitly configured.
            for role_index, input_paths in role_paths.items():
                if input_paths:
                    # FIXME: This error message could be more helpful.
                    role_args = map( self._role_name_to_arg_name, role_names )
                    role_args = map( lambda s: '--' + s, role_args )
                    role_args_str = ", ".join( role_args )
                    raise Exception("Invalid command line arguments: All roles must be configured explicitly.\n"
                                    "Use the following flags to specify which files are matched with which inputs:\n"
                                    + role_args_str )
            role_paths = { 0 : parsed_args.input_files }
=======
        for role_index, role_name in enumerate(role_names):
            arg_name = cls._role_name_to_arg_name(role_name)
            input_paths = getattr(parsed_args, arg_name)
            role_paths[role_index] = input_paths or []

        # As far as this parser is concerned, all roles except the first are optional.
        # (Workflows that require the other roles are responsible for raising an error themselves.)
        for role_index in range(1,len(role_names)):
            # Fill in None for missing files
            if role_index not in role_paths:
                role_paths[role_index] = []
            num_missing = len(role_paths[0]) - len(role_paths[role_index])
            role_paths[role_index] += [None] * num_missing
        return role_paths        

    def configure_operator_with_parsed_args(self, parsed_args):
        """
        Helper function for headless workflows.
        Configures this applet's top-level operator according to the settings provided in ``parsed_args``.
        
        :param parsed_args: Must be an ``argparse.Namespace`` as returned by :py:meth:`parse_known_cmdline_args()`.
        """
        role_names = self.topLevelOperator.DatasetRoles.value
        role_paths = self.role_paths_from_parsed_args(parsed_args, role_names)
>>>>>>> 974a4131

        # As far as this parser is concerned, all roles except the first are optional.
        # (Workflows that require the other roles are responsible for raising an error themselves.)
        for role_index in range(1,len(role_names)):
            # Fill in None for missing files
            if role_index not in role_paths:
                role_paths[role_index] = []
            num_missing = len(role_paths[0]) - len(role_paths[role_index])
            role_paths[role_index] += [None] * num_missing
        return role_paths        

    def configure_operator_with_parsed_args(self, parsed_args):
        """
        Helper function for headless workflows.
        Configures this applet's top-level operator according to the settings provided in ``parsed_args``.
        
        :param parsed_args: Must be an ``argparse.Namespace`` as returned by :py:meth:`parse_known_cmdline_args()`.
        """
        role_names = self.topLevelOperator.DatasetRoles.value
        role_paths = self.role_paths_from_parsed_args(parsed_args, role_names)

        for role_index, input_paths in role_paths.items():
            # If the user doesn't want image stacks to be copied into the project file,
            #  we generate hdf5 volumes in a temporary directory and use those files instead.        
            if parsed_args.preconvert_stacks:
                import tempfile
                input_paths = self.convertStacksToH5( input_paths, tempfile.gettempdir() )
            
            input_infos = [ self.create_default_headless_dataset_info(p) if p else None 
                            for p in input_paths ]
    
            opDataSelection = self.topLevelOperator
            existing_lanes = len(opDataSelection.DatasetGroup)
            opDataSelection.DatasetGroup.resize( max(len(input_infos), existing_lanes) )
            for lane_index, info in enumerate(input_infos):
                if info:
                    opDataSelection.DatasetGroup[lane_index][role_index].setValue( info )
            
            need_warning = False
            for lane_index in range(len(input_infos)):
                output_slot = opDataSelection.ImageGroup[lane_index][role_index]
                if output_slot.ready() and output_slot.meta.prefer_2d and 'z' in output_slot.meta.axistags:
                    need_warning = True
                    break

            if need_warning:
                logger.warn("*******************************************************************************************")
                logger.warn("Some of your input data is stored in a format that is not efficient for 3D access patterns.")
                logger.warn("Performance may suffer as a result.  For best performance, use a chunked HDF5 volume.")                
                logger.warn("*******************************************************************************************")        

    @classmethod
    def create_default_headless_dataset_info(cls, filepath):
        """
        filepath may be a globstring or a full hdf5 path+dataset 
        """
        comp = PathComponents(filepath)
        nickname = comp.filenameBase
        
        # Remove globstring syntax.
        if '*' in nickname:
            nickname = nickname.replace('*', '')
        if os.path.pathsep in nickname:
            nickname = PathComponents(nickname.split(os.path.pathsep)[0]).fileNameBase

        info = DatasetInfo()
        info.location = DatasetInfo.Location.FileSystem
        info.nickname = nickname
        info.filePath = filepath
        # Convert all (non-url) paths to absolute 
        # (otherwise they are relative to the project file, which probably isn't what the user meant)
        if not isUrl(filepath):
            comp.externalPath = os.path.abspath(comp.externalPath)
            info.filePath = comp.totalPath()
        return info
        

    @classmethod
    def convertStacksToH5(cls, filePaths, stackVolumeCacheDir):
        """
        If any of the files in filePaths appear to be globstrings for a stack,
        convert the given stack to hdf5 format.
        
        Return the filePaths list with globstrings replaced by the paths to the new hdf5 volumes.
        """
        import hashlib
        import pickle
        import h5py
        from lazyflow.graph import Graph
        from lazyflow.operators.ioOperators import OpStackToH5Writer
        
        filePaths = list(filePaths)
        for i, path in enumerate(filePaths):
            if not path or '*' not in path:
                continue
            globstring = path

            # Embrace paranoia:
            # We want to make sure we never re-use a stale cache file for a new dataset,
            #  even if the dataset is located in the same location as a previous one and has the same globstring!
            # Create a sha-1 of the file name and modification date.
            sha = hashlib.sha1()
            files = [k.replace('\\', '/') for k in glob.glob( path )]
            for f in files:
                sha.update(f)
                sha.update(pickle.dumps(os.stat(f).st_mtime))
            stackFile = sha.hexdigest() + '.h5'
            stackPath = os.path.join( stackVolumeCacheDir, stackFile ).replace('\\', '/')
            
            # Overwrite original path
            filePaths[i] = stackPath + "/volume/data"

            # Generate the hdf5 if it doesn't already exist
            if os.path.exists(stackPath):
                logger.info( "Using previously generated hdf5 volume for stack {}".format(path) )
                logger.info( "Volume path: {}".format(filePaths[i]) )
            else:
                logger.info( "Generating hdf5 volume for stack {}".format(path) )
                logger.info( "Volume path: {}".format(filePaths[i]) )

                if not os.path.exists( stackVolumeCacheDir ):
                    os.makedirs( stackVolumeCacheDir )
                
                with h5py.File(stackPath) as f:
                    # Configure the conversion operator
                    opWriter = OpStackToH5Writer( graph=Graph() )
                    opWriter.hdf5Group.setValue(f)
                    opWriter.hdf5Path.setValue("volume/data")
                    opWriter.GlobString.setValue(globstring)
                    
                    # Initiate the write
                    success = opWriter.WriteImage.value
                    assert success, "Something went wrong when generating an hdf5 file from an image sequence."
            
        return filePaths

    def configureRoleFromJson(self, lane, role, dataset_info_namespace):
        opDataSelection = self.topLevelOperator
        logger.debug( "Configuring dataset for role {}".format( role ) )
        logger.debug( "Params: {}".format(dataset_info_namespace) )
        datasetInfo = DatasetInfo()
        datasetInfo.updateFromJson( dataset_info_namespace )

        # Check for globstring, which means we need to import the stack first.            
        if '*' in datasetInfo.filePath:
            totalProgress = [-100]
            def handleStackImportProgress( progress ):
                if progress / 10 != totalProgress[0] / 10:
                    totalProgress[0] = progress
                    logger.info( "Importing stack: {}%".format( totalProgress[0] ) )
            serializer = self.dataSerializers[0]
            serializer.progressSignal.connect( handleStackImportProgress )
            serializer.importStackAsLocalDataset( datasetInfo )
        
        opDataSelection.DatasetGroup[lane][role].setValue( datasetInfo )<|MERGE_RESOLUTION|>--- conflicted
+++ resolved
@@ -178,26 +178,6 @@
     @classmethod
     def role_paths_from_parsed_args(cls, parsed_args, role_names):
         role_paths = collections.OrderedDict()
-<<<<<<< HEAD
-        if role_names:
-            for role_index, role_name in enumerate(role_names):
-                arg_name = cls._role_name_to_arg_name(role_name)
-                input_paths = getattr(parsed_args, arg_name)
-                role_paths[role_index] = input_paths
-
-        if parsed_args.input_files:
-            # We allow the file list to go to the 'default' role, but only if no other roles were explicitly configured.
-            for role_index, input_paths in role_paths.items():
-                if input_paths:
-                    # FIXME: This error message could be more helpful.
-                    role_args = map( self._role_name_to_arg_name, role_names )
-                    role_args = map( lambda s: '--' + s, role_args )
-                    role_args_str = ", ".join( role_args )
-                    raise Exception("Invalid command line arguments: All roles must be configured explicitly.\n"
-                                    "Use the following flags to specify which files are matched with which inputs:\n"
-                                    + role_args_str )
-            role_paths = { 0 : parsed_args.input_files }
-=======
         for role_index, role_name in enumerate(role_names):
             arg_name = cls._role_name_to_arg_name(role_name)
             input_paths = getattr(parsed_args, arg_name)
@@ -213,16 +193,7 @@
             role_paths[role_index] += [None] * num_missing
         return role_paths        
 
-    def configure_operator_with_parsed_args(self, parsed_args):
-        """
-        Helper function for headless workflows.
-        Configures this applet's top-level operator according to the settings provided in ``parsed_args``.
-        
-        :param parsed_args: Must be an ``argparse.Namespace`` as returned by :py:meth:`parse_known_cmdline_args()`.
-        """
-        role_names = self.topLevelOperator.DatasetRoles.value
         role_paths = self.role_paths_from_parsed_args(parsed_args, role_names)
->>>>>>> 974a4131
 
         # As far as this parser is concerned, all roles except the first are optional.
         # (Workflows that require the other roles are responsible for raising an error themselves.)
