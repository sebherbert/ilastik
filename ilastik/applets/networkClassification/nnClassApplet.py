--- conflicted
+++ resolved
@@ -48,21 +48,14 @@
         self.predictionSerializer = self._serializableItems[0]
 
 
-<<<<<<< HEAD
+
     # @property
     # def broadcastingSlots(self):
     #     """
     #     defines which variables will be shared with different lanes
     #     """
     #     return ['ModelPath', 'FullModel', "FreezePredictions", "NumClasses", "BlockShape"]
-=======
-    @property
-    def broadcastingSlots(self):
-        """
-        defines which variables will be shared with different lanes
-        """
-        return ['ModelPath', 'FullModel', "FreezePredictions", "Classifier", "NumClasses", "BlockShape"]
->>>>>>> 05f4d6b4
+
 
     @property
     def dataSerializers(self):
