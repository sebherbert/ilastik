--- conflicted
+++ resolved
@@ -248,26 +248,13 @@
             label = 0
         assert 0 <= label <= self._labelingSlots.maxLabelValue.value
 
-<<<<<<< HEAD
-        obj = self._getObject(layer.segmentationImageSlot, pos5d)
-        if obj == 0: # background; FIXME: do not hardcode
-            return
-
-        t = pos5d[0]
-
-        labelslot = layer._datasources[0]._inputSlot
-        labelsdict = labelslot.value
-        labels = labelsdict[t]
-
-        nobjects = len(labels)
-        if obj >= nobjects:
-            newLabels = numpy.zeros((obj + 1),)
-            newLabels[:nobjects] = labels[:]
-            labels = newLabels
-        labels[obj] = label
-        labelsdict[t] = labels
-        labelslot.setValue(labelsdict)
-        labelslot.setDirty([(t, obj)])
+        topLevelOp = self.topLevelOperatorView.viewed_operator()
+        imageIndex = topLevelOp.LabelInputs.index( self.topLevelOperatorView.LabelInputs )
+
+        operatorAxisOrder = self.topLevelOperatorView.SegmentationImagesOut.meta.getAxisKeys()
+        assert operatorAxisOrder == list('txyzc'), \
+            "Need to update onClick() if the operator no longer expects volumnia axis order.  Operator wants: {}".format( operatorAxisOrder )
+        self.topLevelOperatorView.assignObjectLabel(imageIndex, pos5d, label)
 
 
     def handleEditorRightClick(self, position5d, globalWindowCoordinate):
@@ -322,13 +309,4 @@
             print "features names: {}".format(names)
             print "probabilities:  {}".format(prob)
             print "prediction:     {}".format(pred)
-            print "------------------------------------------------------------"
-=======
-        topLevelOp = self.topLevelOperatorView.viewed_operator()
-        imageIndex = topLevelOp.LabelInputs.index( self.topLevelOperatorView.LabelInputs )
-
-        operatorAxisOrder = self.topLevelOperatorView.SegmentationImagesOut.meta.getAxisKeys()
-        assert operatorAxisOrder == list('txyzc'), \
-            "Need to update onClick() if the operator no longer expects volumnia axis order.  Operator wants: {}".format( operatorAxisOrder )
-        self.topLevelOperatorView.assignObjectLabel(imageIndex, pos5D, label)
->>>>>>> 880d8d6c
+            print "------------------------------------------------------------"