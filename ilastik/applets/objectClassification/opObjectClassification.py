--- conflicted
+++ resolved
@@ -640,16 +640,11 @@
         all_bad_feats = set()
 
         selected = self.SelectedFeatures([]).wait()
-<<<<<<< HEAD
-
-        selectedFeatures = self.SelectedFeatures.get([]).wait()
-=======
         if len(selected)==0:
             # no features - no predictions
             self.Classifier.setValue(None)
             return
         
->>>>>>> a24df22e
         for i in range(len(self.Labels)):
             # FIXME: we should only compute the features if there are nonzero labels in this image
             feats = self.Features[i]([]).wait()
