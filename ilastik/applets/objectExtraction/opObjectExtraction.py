import numpy
import h5py
import vigra.analysis
import math

from lazyflow.graph import Operator, InputSlot, OutputSlot
from lazyflow.stype import Opaque
from lazyflow.rtype import SubRegion, List
import lazyflow.request

from ilastik.applets.objectExtraction import config

class OpLabelImage(Operator):
    name = "Label Image Accessor"
    BinaryImage = InputSlot()

    # List of background label in the order of channels of the binary
    # image; -1 if the label image should not be computed for that
    # channel
    BackgroundLabels = InputSlot(optional=True)
    defaultBackground = 0

    LabelImage = OutputSlot()

    # Pull the following output slot to compute the label image. This
    # slot is introduced in order to do a precomputation of the output
    # image and to write the results into a compressed hdf5 virtual
    # file instead of allocating space for all the requests.
    LabelImageComputation = OutputSlot(stype="float")

    def __init__(self, parent=None, graph=None):
        super(OpLabelImage, self).__init__(parent=parent, graph=graph)
        # whether to use in-memory compressed hdf5 or a numpy array
        self.compressed = config.compress_labels
        if self.compressed:
            self._mem_h5 = h5py.File(str(id(self)), driver='core', backing_store=False)
        self._processedTimeSteps = set()
        self._lock = lazyflow.request.RequestLock()


    def setupOutputs(self):
        self.LabelImage.meta.assignFrom(self.BinaryImage.meta)
        self.LabelImage.meta.dtype = numpy.uint32
        self.LabelImageComputation.meta.dtype = numpy.float
        self.LabelImageComputation.meta.shape = [0]

        shape = self.LabelImage.meta.shape
        if self.compressed:
            self._mem_h5.create_dataset('LabelImage', shape=shape,
                                        dtype=numpy.uint32, compression=1,
                                        chunks=True,
                                        )
        else:
            self._labeled_image = numpy.empty(shape, dtype=numpy.uint32)

    def cleanUp(self):
        if self.compressed:
            self._mem_h5.close()
        super( OpLabelImage, self ).cleanUp()

    def _computeLabelImage(self, roi, destination):
        shape = self.BinaryImage.meta.shape
        channels = shape[-1]
        for t in range(roi.start[0], roi.stop[0]):
            if t not in self._processedTimeSteps:
                for c in range(channels):
                    print ("Calculating LabelImage at"
                           " t={}, c={}".format(t, c))
                    sroi = SubRegion(self.BinaryImage,
                                     start=[t,0,0,0,c],
                                     stop=[t+1,] + list(shape[1:-1]) + [c+1,])
                    a = self.BinaryImage.get(sroi).wait()
                    a = numpy.array(a[0,...,0], dtype=numpy.uint8)
                    if self.BackgroundLabels.ready():
                        backgroundLabel = self.BackgroundLabels.value[c]
                    else:
                        backgroundLabel = self.defaultBackground
                    if backgroundLabel != -1:
                        f = vigra.analysis.labelVolumeWithBackground
                        if self.compressed:
                            dest = self._mem_h5['LabelImage']
                        else:
                            dest = self._labeled_image
                        dest[t,...,c] = f(a, background_value=backgroundLabel)
                self._processedTimeSteps.add(t)
                self.LabelImage._sig_value_changed()

    def execute(self, slot, subindex, roi, destination):
        with self._lock:
            if slot is self.LabelImageComputation:
                self._computeLabelImage(roi, destination)

            elif slot is self.LabelImage:
                start, stop = roi.start[0], roi.stop[0]
                for t in range(start, stop):
                    slc = (slice(t, t + 1),) + roi.toSlice()[1:]
                    dslc = slice(t - start, t - start + 1)
                    if t not in self._processedTimeSteps:
                        self._computeLabelImage(roi, destination)
                    if self.compressed:
                        src = self._mem_h5['LabelImage']
                    else:
                        src = self._labeled_image
                    destination[dslc] = src[slc]
                return destination

    def propagateDirty(self, slot, subindex, roi):
        if slot is self.BinaryImage or slot is self.BackgroundLabels:
            start, stop = roi.start[0], roi.stop[0]
            self.LabelImage.setDirty(slice(start, stop))
            for t in range(start, stop):
                try:
                    self._processedTimeSteps.remove(t)
                except KeyError:
                    continue
        else:
            print "Unknown dirty input slot: " + str(slot.name)


class OpRegionFeatures(Operator):
    RawImage = InputSlot()
    LabelImage = InputSlot()
    Output = OutputSlot(stype=Opaque, rtype=List)

    def __init__(self, features, parent=None, graph=None):
        super(OpRegionFeatures, self).__init__(parent=parent, graph=graph)
        self._cache = {}
        self.fixed = False
        self.features = features

    def setupOutputs(self):
        # number of time steps
        self.Output.meta.shape = self.LabelImage.meta.shape[0:1]
        self.Output.meta.dtype = object

    def extract(self, image, labels):
        image = numpy.asarray(image, dtype=numpy.float32)
        labels = numpy.asarray(labels, dtype=numpy.uint32)        
        feats = vigra.analysis.extractRegionFeatures(image,
                                                     labels,
                                                     features=self.features,
                                                     ignoreLabel=0)        
        return feats
    
    def execute(self, slot, subindex, roi, result):
        assert slot == self.Output, "Unknown output slot"
        
        if "RegionCenter" not in self.features:
            print "appending RegionCenter to the features to be calculated for division detection"
            self.features.append("RegionCenter")
               
        feats = {}
        if len(roi) == 0:
            roi = range(self.LabelImage.meta.shape[0])
        for t in roi:
            if t in self._cache:
                # FIXME: if features have changed, they may not be in the cache.
                feats_at = self._cache[t]
            elif self.fixed:
                feats_at = dict((f, numpy.asarray([[]])) for f in self.features)
            else:
                feats_at = []
                lshape = self.LabelImage.meta.shape
                numChannels = lshape[-1]
                for c in range(numChannels):
                    tcroi = SubRegion(self.LabelImage,
                                      start = [t,] + (len(lshape) - 2) * [0,] + [c,],
                                      stop = [t+1,] + list(lshape[1:-1]) + [c+1,])                    
#                    image = self.RawImage.get(tcroi).wait()
#                    axiskeys = self.RawImage.meta.getTaggedShape().keys()
#                    assert axiskeys == list('txyzc'), "FIXME: OpRegionFeatures requires txyzc input data."
#                    image = image[0,...,0] # assumes t,x,y,z,c

                    labels = self.LabelImage.get(tcroi).wait()
                    axiskeys = self.LabelImage.meta.getTaggedShape().keys()
                    assert axiskeys == list('txyzc'), "FIXME: OpRegionFeatures requires txyzc input data."
                    labels = labels[0,...,0] # assumes t,x,y,z,c
<<<<<<< HEAD
#                    feats_at.append(self.extract(image, labels))
                    feats_at.append(self.extract(labels, labels))
                self._cache[t] = feats_at
=======
                    feats_at.append(self.extract(image, labels))                     
                    
                self._cache[t] = feats_at                
>>>>>>> 24d7a15c
                self.Output._sig_value_changed()
            feats[t] = feats_at
            
        return feats

    def propagateDirty(self, slot, subindex, roi):
        if slot is self.LabelImage:
            self.Output.setDirty(List(self.Output,
                                      range(roi.start[0], roi.stop[0])))


class OpObjectCenterImage(Operator):
    """A cross in the center of each connected component."""
    BinaryImage = InputSlot()
    RegionCenters = InputSlot(rtype=List)
    Output = OutputSlot()

    def setupOutputs(self):
        self.Output.meta.assignFrom(self.BinaryImage.meta)

    @staticmethod
    def __contained_in_subregion(roi, coords):
        b = True
        for i in range(len(coords)):
            b = b and (roi.start[i] <= coords[i] and coords[i] < roi.stop[i])
        return b

    @staticmethod
    def __make_key(roi, coords):
        key = [coords[i] - roi.start[i] for i in range(len(roi.start))]
        return tuple(key)

    def execute(self, slot, subindex, roi, result):
        assert slot == self.Output, "Unknown output slot"
        result[:] = 0
        for t in range(roi.start[0], roi.stop[0]):
            centers = self.RegionCenters([t]).wait()
            for ch in range(roi.start[-1], roi.stop[-1]):
                centers = centers[t][ch]['RegionCenter']
                centers = numpy.asarray(centers, dtype=numpy.uint32)
                if centers.size:
                    centers = centers[1:,:]
                for center in centers:
                    x, y, z = center[0:3]
                    for dim in (1, 2, 3):
                        for offset in (-1, 0, 1):
                            c = [t, x, y, z, ch]
                            c[dim] += offset
                            c = tuple(c)
                            if self.__contained_in_subregion(roi, c):
                                result[self.__make_key(roi, c)] = 255
        return result

    def propagateDirty(self, slot, subindex, roi):
        if slot is self.RegionCenters:
            self.Output.setDirty(slice(None))


class OpObjectExtraction(Operator):
    name = "Object Extraction"

    RawImage = InputSlot()
    BinaryImage = InputSlot()
    BackgroundLabels = InputSlot()

    LabelImage = OutputSlot()
    ObjectCenterImage = OutputSlot()
    RegionCenters = OutputSlot(stype=Opaque, rtype=List)
    RegionFeatures = OutputSlot(stype=Opaque, rtype=List)

    # these features are needed by classification applet.
    default_features = [
        'RegionCenter',
        'Coord<Minimum>',
        'Coord<Maximum>',
    ]

    def __init__(self, parent):

        super(OpObjectExtraction, self).__init__(parent)

        features = list(set(config.vigra_features).union(set(self.default_features)))

        # internal operators
        self._opLabelImage = OpLabelImage(parent=self)
        self._opRegFeats = OpRegionFeatures(features=features, parent=self)
        self._opObjectCenterImage = OpObjectCenterImage(parent=self)

        # connect internal operators
        self._opLabelImage.BinaryImage.connect(self.BinaryImage)
        self._opLabelImage.BackgroundLabels.connect(self.BackgroundLabels)

        self._opRegFeats.RawImage.connect(self.RawImage)
        self._opRegFeats.LabelImage.connect(self._opLabelImage.LabelImage)

        self._opObjectCenterImage.BinaryImage.connect(self.BinaryImage)
        self._opObjectCenterImage.RegionCenters.connect(self._opRegFeats.Output)

        # connect outputs
        self.LabelImage.connect(self._opLabelImage.LabelImage)
        self.ObjectCenterImage.connect(self._opObjectCenterImage.Output)
        self.RegionFeatures.connect(self._opRegFeats.Output)

    def setupOutputs(self):
        pass

    def execute(self, slot, subindex, roi, result):
        assert False, "Shouldn't get here."

    def propagateDirty(self, inputSlot, subindex, roi):
        pass<|MERGE_RESOLUTION|>--- conflicted
+++ resolved
@@ -175,15 +175,9 @@
                     axiskeys = self.LabelImage.meta.getTaggedShape().keys()
                     assert axiskeys == list('txyzc'), "FIXME: OpRegionFeatures requires txyzc input data."
                     labels = labels[0,...,0] # assumes t,x,y,z,c
-<<<<<<< HEAD
-#                    feats_at.append(self.extract(image, labels))
-                    feats_at.append(self.extract(labels, labels))
-                self._cache[t] = feats_at
-=======
                     feats_at.append(self.extract(image, labels))                     
                     
                 self._cache[t] = feats_at                
->>>>>>> 24d7a15c
                 self.Output._sig_value_changed()
             feats[t] = feats_at
             
