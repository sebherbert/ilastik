--- conflicted
+++ resolved
@@ -215,23 +215,14 @@
                     label2color[-1][int(e[0])] = np.random.randint(1, 255)
 
             for e in mov:                
-<<<<<<< HEAD
-                if not label2color[-2].has_key(e[0]) or e[0] in moves_at:
-=======
-                if not label2color[-2].has_key(int(e[0])):
->>>>>>> 36f686d1
+                if not label2color[-2].has_key(int(e[0])) or int(e[0]) in moves_at:
                     if successive_ids:
                         label2color[-2][int(e[0])] = maxId
                         maxId += 1
                     else:
-<<<<<<< HEAD
-                        label2color[-2][e[0]] = np.random.randint(1, 255)
-                label2color[-1][e[1]] = label2color[-2][e[0]]
-                moves_at.append(e[0])
-=======
                         label2color[-2][int(e[0])] = np.random.randint(1, 255)
                 label2color[-1][int(e[1])] = label2color[-2][int(e[0])]
->>>>>>> 36f686d1
+                moves_at.append(int(e[0]))
 
             for e in div:
                 if not label2color[-2].has_key(int(e[0])):
@@ -245,21 +236,16 @@
                 label2color[-1][int(e[2])] = ancestor_color
             
             for e in merger:
-<<<<<<< HEAD
-                mergers[-1][e[0]] = e[1]
+                mergers[-1][int(e[0])] = int(e[1])
 
             for e in multi:
-                if int(e[2]) >= 0 and not label2color[int(e[2])].has_key(e[0]):
+                if int(e[2]) >= 0 and not label2color[int(e[2])].has_key(int(e[0])):
                     if successive_ids:
-                        label2color[int(e[2])][e[0]] = maxId
+                        label2color[int(e[2])][int(e[0])] = maxId
                         maxId += 1
                     else:
-                        label2color[int(e[2])][e[0]] = np.random.randint(1, 255)
-                    print str(e[0]), 'was not in label2color[', e[2], ']'
-                label2color[-1][e[1]] = label2color[int(e[2])][e[0]]
-=======
-                mergers[-1][int(e[0])] = int(e[1])
->>>>>>> 36f686d1
+                        label2color[int(e[2])][int(e[0])] = np.random.randint(1, 255)
+                label2color[-1][int(e[1])] = label2color[int(e[2])][int(e[0])]
                 
         # mark the filtered objects
         for i in filtered_labels.keys():
