# ##############################################################################
# ilastik: interactive learning and segmentation toolkit
#
# Copyright (C) 2011-2014, the ilastik developers
# <team@ilastik.org>
#
# This program is free software; you can redistribute it and/or
# modify it under the terms of the GNU General Public License
# as published by the Free Software Foundation; either version 2
# of the License, or (at your option) any later version.
#
# In addition, as a special exception, the copyright holders of
# ilastik give you permission to combine ilastik with applets,
# workflows and plugins which are not covered under the GNU
# General Public License.
#
# See the LICENSE file for details. License information is also available
# on the ilastik web site at:
# http://ilastik.org/license.html
# ##############################################################################
import os
from functools import partial
import logging

import numpy as np

from lazyflow.graph import Operator, InputSlot, OutputSlot
from ilastik.utility.exportingOperator import ExportingOperator
from lazyflow.rtype import List
from lazyflow.stype import Opaque
import pgmlink
from ilastik.applets.tracking.base.trackingUtilities import relabel, \
    get_dict_value
from ilastik.applets.objectExtraction.opObjectExtraction import default_features_key
from ilastik.applets.objectExtraction import config
from ilastik.applets.base.applet import DatasetConstraintError
from lazyflow.operators.opCompressedCache import OpCompressedCache
from lazyflow.operators.valueProviders import OpZeroDefault
from lazyflow.roi import sliceToRoi


logger = logging.getLogger(__name__)


class OpTrackingBase(Operator, ExportingOperator):
    name = "Tracking"
    category = "other"

    LabelImage = InputSlot()
    ObjectFeatures = InputSlot(stype=Opaque, rtype=List)
    ObjectFeaturesWithDivFeatures = InputSlot(stype=Opaque, rtype=List)
    ComputedFeatureNames = InputSlot(rtype=List, stype=Opaque)
    ComputedFeatureNamesWithDivFeatures = InputSlot(rtype=List, stype=Opaque)
    EventsVector = InputSlot(value={})
    FilteredLabels = InputSlot(value={})
    RawImage = InputSlot()
    Parameters = InputSlot(value={})

    # for serialization
    InputHdf5 = InputSlot(optional=True)
    CleanBlocks = OutputSlot()
    AllBlocks = OutputSlot()
    OutputHdf5 = OutputSlot()
    CachedOutput = OutputSlot()  # For the GUI (blockwise-access)

    Output = OutputSlot()

    # Use a slot for storing the export settings in the project file.
    ExportSettings = OutputSlot()

    # Override functions ExportingOperator mixin
    def configure_table_export_settings(self, settings, selected_features):
        self.ExportSettings.setValue( (settings, selected_features) )

    def get_table_export_settings(self):
        if self.ExportSettings.ready():
            (settings, selected_features) = self.ExportSettings.value
            return (settings, selected_features)
        else:
            return None, None

    def __init__(self, parent=None, graph=None):
        super(OpTrackingBase, self).__init__(parent=parent, graph=graph)
        self.label2color = []
        self.mergers = []
        self.resolvedto = []

        self.track_id = None
        self.extra_track_ids = None
        self.divisions = None

        self._opCache = OpCompressedCache(parent=self)
        self._opCache.InputHdf5.connect(self.InputHdf5)
        self._opCache.Input.connect(self.Output)
        self.CleanBlocks.connect(self._opCache.CleanBlocks)
        self.OutputHdf5.connect(self._opCache.OutputHdf5)
        self.CachedOutput.connect(self._opCache.Output)

        self.zeroProvider = OpZeroDefault(parent=self)
        self.zeroProvider.MetaInput.connect(self.LabelImage)

        # As soon as input data is available, check its constraints
        self.RawImage.notifyReady(self._checkConstraints)
        self.LabelImage.notifyReady(self._checkConstraints)

        self.export_progress_dialog = None
        self.ExportSettings.setValue( (None, None) )

    def setupOutputs(self):
        self.Output.meta.assignFrom(self.LabelImage.meta)

        # cache our own output, don't propagate from internal operator
        chunks = list(self.LabelImage.meta.shape)
        # FIXME: assumes t,x,y,z,c
        chunks[0] = 1  # 't'        
        self._blockshape = tuple(chunks)
        self._opCache.BlockShape.setValue(self._blockshape)

        self.AllBlocks.meta.shape = (1,)
        self.AllBlocks.meta.dtype = object


    def _checkConstraints(self, *args):
        if self.RawImage.ready():
            rawTaggedShape = self.RawImage.meta.getTaggedShape()
            if rawTaggedShape['t'] < 2:
                raise DatasetConstraintError(
                    "Tracking",
                    "For tracking, the dataset must have a time axis with at least 2 images.   " \
                    "Please load time-series data instead. See user documentation for details.")

        if self.LabelImage.ready():
            segmentationTaggedShape = self.LabelImage.meta.getTaggedShape()
            if segmentationTaggedShape['t'] < 2:
                raise DatasetConstraintError(
                    "Tracking",
                    "For tracking, the dataset must have a time axis with at least 2 images.   " \
                    "Please load time-series data instead. See user documentation for details.")

        if self.RawImage.ready() and self.LabelImage.ready():
            rawTaggedShape['c'] = None
            segmentationTaggedShape['c'] = None
            if dict(rawTaggedShape) != dict(segmentationTaggedShape):
                raise DatasetConstraintError("Tracking",
                                             "For tracking, the raw data and the prediction maps must contain the same " \
                                             "number of timesteps and the same shape.   " \
                                             "Your raw image has a shape of (t, x, y, z, c) = {}, whereas your prediction image has a " \
                                             "shape of (t, x, y, z, c) = {}" \
                                             .format(self.RawImage.meta.shape, self.BinaryImage.meta.shape))

    def execute(self, slot, subindex, roi, result):
        if slot is self.Output:
            result = self.LabelImage.get(roi).wait()
            if not self.Parameters.ready():
                raise Exception("Parameter slot is not ready")
            parameters = self.Parameters.value

            t_start = roi.start[0]
            t_end = roi.stop[0]
            for t in range(t_start, t_end):
                if ('time_range' in parameters and t <= parameters['time_range'][-1] and t >= parameters['time_range'][
                    0]) and len(self.label2color) > t:
                    result[t - t_start, ..., 0] = relabel(result[t - t_start, ..., 0], self.label2color[t])
                else:
                    result[t - t_start, ...] = 0
            return result
        elif slot == self.AllBlocks:
            # if nothing was computed, return empty list
            if len(self.label2color) == 0:
                result[0] = []
                return result

            all_block_rois = []
            shape = self.Output.meta.shape
            # assumes t,x,y,z,c
            slicing = [slice(None), ] * 5
            for t in range(shape[0]):
                slicing[0] = slice(t, t + 1)
                all_block_rois.append(sliceToRoi(slicing, shape))

            result[0] = all_block_rois
            return result


    def propagateDirty(self, inputSlot, subindex, roi):
        if inputSlot is self.LabelImage:
            self.Output.setDirty(roi)
        elif inputSlot is self.EventsVector:
            self._setLabel2Color()
<<<<<<< HEAD
            #self._setLabel2Color(export_mode=True)
=======
            try:
                self._setLabel2Color(export_mode=True)
            except:
                print("Warning: some label information might be wrong...")
>>>>>>> 7cbe7e4e

    def setInSlot(self, slot, subindex, roi, value):
        assert slot == self.InputHdf5, "Invalid slot for setInSlot(): {}".format(slot.name)

    def _setLabel2Color(self, successive_ids=True, export_mode=False):
        if not self.EventsVector.ready() or not self.Parameters.ready() \
                or not self.FilteredLabels.ready():
            return

        if export_mode:
            assert successive_ids, "Export mode only works for successive ids"

        events = self.EventsVector.value
        parameters = self.Parameters.value
        time_min, time_max = parameters['time_range']
        time_range = range(time_min, time_max)

        filtered_labels = self.FilteredLabels.value

        label2color = []
        label2color.append({})
        mergers = []
        resolvedto = []

        maxId = 2  # misdetections have id 1

        # handle start time offsets
        for i in range(time_range[0]):
            label2color.append({})
            mergers.append({})
            resolvedto.append({})

        extra_track_ids = {}
        if export_mode:
            multi_move = {}
            multi_move_next = {}
            divisions = []

        for i in time_range:
            # dis = get_dict_value(events[str(i - time_range[0] + 1)], "dis", [])
            app = get_dict_value(events[str(i - time_range[0] + 1)], "app", [])
            div = get_dict_value(events[str(i - time_range[0] + 1)], "div", [])
            mov = get_dict_value(events[str(i - time_range[0] + 1)], "mov", [])
            merger = get_dict_value(events[str(i - time_range[0])], "merger", [])
            res = get_dict_value(events[str(i - time_range[0])], "res", {})

            # logger.info(" {} dis at {}".format(len(dis), i))
            # logger.info(" {} app at {}".format(len(app), i))
            # logger.info(" {} div at {}".format(len(div), i))
            # logger.info(" {} mov at {}".format(len(mov), i))
            # logger.info(" {} merger at {}".format(len(merger), i))
            # logger.info(" {} multiMoves at {}\n".format(len(multi), i))

            label2color.append({})
            mergers.append({})
            moves_at = []
            resolvedto.append({})

            if export_mode:
                moves_to = {}

            for e in app:
                if successive_ids:
                    label2color[-1][int(e[0])] = maxId  # in export mode, the label color is used as track ID
                    maxId += 1
                else:
                    label2color[-1][int(e[0])] = np.random.randint(1, 255)

            for e in mov:
                if export_mode:
                    if e[1] in moves_to:
                        multi_move.setdefault(i, {})
                        multi_move[i][e[0]] = e[1]
                        if len(moves_to[e[1]]) == 1:  # if we are just setting up this multi move
                            multi_move[i][moves_to[e[1]][0]] = e[1]
                        multi_move_next[(i, e[1])] = 0
                    moves_to.setdefault(e[1], [])
                    moves_to[e[1]].append(e[0])  # moves_to[target] contains list of incoming object ids

                # alternative way of appearance
                if not label2color[-2].has_key(int(e[0])):
                    if successive_ids:
                        label2color[-2][int(e[0])] = maxId
                        maxId += 1
                    else:
                        label2color[-2][int(e[0])] = np.random.randint(1, 255)

                # assign color of parent
                label2color[-1][int(e[1])] = label2color[-2][int(e[0])]
                moves_at.append(int(e[0]))

                if export_mode:
                    key = i - 1, e[0]
                    if key in multi_move_next:  # captures mergers staying connected over longer time spans
                        multi_move_next[key] = e[1]  # redirects output of last merger to target in this frame
                        multi_move_next[(i, e[1])] = 0  # sets current end to zero (might be changed by above line in the future)

            for e in div:  # event(parent, child, child)
                # if not label2color[-2].has_key(int(e[0])):
                if not int(e[0]) in label2color[-2]:
                    if successive_ids:
                        label2color[-2][int(e[0])] = maxId
                        maxId += 1
                    else:
                        label2color[-2][int(e[0])] = np.random.randint(1, 255)
                ancestor_color = label2color[-2][int(e[0])]
                if export_mode:
                    label2color[-1][int(e[1])] = maxId
                    label2color[-1][int(e[2])] = maxId + 1
                    divisions.append((i, int(e[0]), ancestor_color,
                                      int(e[1]), maxId,
                                      int(e[2]), maxId + 1
                    ))
                    maxId += 2
                else:
                    label2color[-1][int(e[1])] = ancestor_color
                    label2color[-1][int(e[2])] = ancestor_color

            for e in merger:
                mergers[-1][int(e[0])] = int(e[1])

            for o, r in res.iteritems():
                resolvedto[-1][int(o)] = [int(c) for c in r[:-1]]
                # label the original object with the false detection label
                mergers[-1][int(o)] = len(r[:-1])

                if export_mode:
                    extra_track_ids.setdefault(i, {})
                    extra_track_ids[i][int(o)] = [int(c) for c in r[:-1]]

        # last timestep
        merger = get_dict_value(events[str(time_range[-1] - time_range[0] + 1)], "merger", [])
        mergers.append({})
        for e in merger:
            mergers[-1][int(e[0])] = int(e[1])

        res = get_dict_value(events[str(time_range[-1] - time_range[0] + 1)], "res", {})
        resolvedto.append({})
        if export_mode:
            extra_track_ids[time_range[-1] + 1] = {}
        for o, r in res.iteritems():
            resolvedto[-1][int(o)] = [int(c) for c in r[:-1]]
            mergers[-1][int(o)] = len(r[:-1])

            if export_mode:
                    extra_track_ids[time_range[-1] + 1][int(o)] = [int(c) for c in r[:-1]]

        # mark the filtered objects
        for i in filtered_labels.keys():
            if int(i) + time_range[0] >= len(label2color):
                continue
            fl_at = filtered_labels[i]
            for l in fl_at:
                assert l not in label2color[int(i) + time_range[0]]
                label2color[int(i) + time_range[0]][l] = 0

        if export_mode:  # don't set fields when in export_mode
            self.track_id = label2color
            self.divisions = divisions
            self.extra_track_ids = extra_track_ids
            return label2color, extra_track_ids, divisions

        self.track_id = label2color
        self.extra_track_ids = extra_track_ids
        self.label2color = label2color
        self.resolvedto = resolvedto
        self.mergers = mergers

        self.Output._value = None
        self.Output.setDirty(slice(None))

        if 'MergerOutput' in self.outputs:
            self.MergerOutput._value = None
            self.MergerOutput.setDirty(slice(None))

    def export_track_ids(self):
        return self._setLabel2Color(export_mode=True)

    def track_children(self, track_id, start=0):
        if start in self.divisions:
            for t, _, track, _, child_track1, _, child_track2 in self.divisions[start:]:
                if track == track_id:
                    children_of = partial(self.track_children, start=t)
                    return [child_track1, child_track2] + \
                           children_of(child_track1) + children_of(child_track2)
        return []

    def track_parent(self, track_id):
        if not self.divisions == {}:
            for t, oid, track, _, child_track1, _, child_track2 in self.divisions[:-1]:
                if track_id in (child_track1, child_track2):
                    return [track] + self.track_parent(track)
        return []

    def track_family(self, track_id):
        return self.track_children(track_id), self.track_parent(track_id)


    def _generate_traxelstore(self,
                              time_range,
                              x_range,
                              y_range,
                              z_range,
                              size_range,
                              x_scale=1.0,
                              y_scale=1.0,
                              z_scale=1.0,
                              with_div=False,
                              with_local_centers=False,
                              median_object_size=None,
                              max_traxel_id_at=None,
                              with_opt_correction=False,
                              with_coordinate_list=False,
                              with_classifier_prior=False):

        if not self.Parameters.ready():
            raise Exception("Parameter slot is not ready")

        parameters = self.Parameters.value
        parameters['scales'] = [x_scale, y_scale, z_scale]
        parameters['time_range'] = [min(time_range), max(time_range)]
        parameters['x_range'] = x_range
        parameters['y_range'] = y_range
        parameters['z_range'] = z_range
        parameters['size_range'] = size_range

        logger.info("generating traxels")
        logger.info("fetching region features and division probabilities")
        feats = self.ObjectFeatures(time_range).wait()

        if with_div:
            if not self.DivisionProbabilities.ready() or len(self.DivisionProbabilities([0]).wait()[0]) == 0:
                raise Exception, "Classifier not yet ready. Did you forget to train the Division Detection Classifier?"
            divProbs = self.DivisionProbabilities(time_range).wait()

        if with_local_centers:
            localCenters = self.RegionLocalCenters(time_range).wait()

        if with_classifier_prior:
            if not self.DetectionProbabilities.ready() or len(self.DetectionProbabilities([0]).wait()[0]) == 0:
                raise Exception, "Classifier not yet ready. Did you forget to train the Object Count Classifier?"
            detProbs = self.DetectionProbabilities(time_range).wait()

        logger.info("filling traxelstore")
        ts = pgmlink.TraxelStore()
        fs = pgmlink.FeatureStore()

        max_traxel_id_at = pgmlink.VectorOfInt()
        filtered_labels = {}
        obj_sizes = []
        total_count = 0
        empty_frame = False

        for t in feats.keys():
            rc = feats[t][default_features_key]['RegionCenter']
            lower = feats[t][default_features_key]['Coord<Minimum>']
            upper = feats[t][default_features_key]['Coord<Maximum>']
            if rc.size:
                rc = rc[1:, ...]
                lower = lower[1:, ...]
                upper = upper[1:, ...]

            if with_opt_correction:
                try:
                    rc_corr = feats[t][config.features_vigra_name]['RegionCenter_corr']
                except:
                    raise Exception, 'cannot consider optical correction since it has not been computed before'
                if rc_corr.size:
                    rc_corr = rc_corr[1:, ...]

            ct = feats[t][default_features_key]['Count']
            if ct.size:
                ct = ct[1:, ...]

            # logger.info("at timestep {}, {} traxels found".format(t, rc.shape[0]))
            count = 0
            filtered_labels_at = []
            for idx in range(rc.shape[0]):
                # for 2d data, set z-coordinate to 0:
                if len(rc[idx]) == 2:
                    x, y = rc[idx]
                    z = 0
                elif len(rc[idx]) == 3:
                    x, y, z = rc[idx]
                else:
                    raise Exception, "The RegionCenter feature must have dimensionality 2 or 3."
                size = ct[idx]
                if (x < x_range[0] or x >= x_range[1] or
                            y < y_range[0] or y >= y_range[1] or
                            z < z_range[0] or z >= z_range[1] or
                            size < size_range[0] or size >= size_range[1]):
                    filtered_labels_at.append(int(idx + 1))
                    continue
                else:
                    count += 1
                tr = pgmlink.Traxel()
                tr.set_feature_store(fs)
                tr.set_x_scale(x_scale)
                tr.set_y_scale(y_scale)
                tr.set_z_scale(z_scale)
                tr.Id = int(idx + 1)
                tr.Timestep = int(t)

                # pgmlink expects always 3 coordinates, z=0 for 2d data
                tr.add_feature_array("com", 3)
                for i, v in enumerate([x, y, z]):
                    tr.set_feature_value('com', i, float(v))

                if with_opt_correction:
                    tr.add_feature_array("com_corrected", 3)
                    for i, v in enumerate(rc_corr[idx]):
                        tr.set_feature_value("com_corrected", i, float(v))
                    if len(rc_corr[idx]) == 2:
                        tr.set_feature_value("com_corrected", 2, 0.)

                if with_div:
                    tr.add_feature_array("divProb", 1)
                    # idx+1 because rc and ct start from 1, divProbs starts from 0
                    tr.set_feature_value("divProb", 0, float(divProbs[t][idx + 1][1]))
#print "--->",tr.get_feature_value("divProb", 0)

                if with_classifier_prior:
                    tr.add_feature_array("detProb", len(detProbs[t][idx + 1]))
                    for i, v in enumerate(detProbs[t][idx + 1]):
                        val = float(v)
                        if val < 0.0000001:
                            val = 0.0000001
                        if val > 0.99999999:
                            val = 0.99999999
                        tr.set_feature_value("detProb", i, float(val))


                # FIXME: check whether it is 2d or 3d data!
                if with_local_centers:
                    tr.add_feature_array("localCentersX", len(localCenters[t][idx + 1]))
                    tr.add_feature_array("localCentersY", len(localCenters[t][idx + 1]))
                    tr.add_feature_array("localCentersZ", len(localCenters[t][idx + 1]))
                    for i, v in enumerate(localCenters[t][idx + 1]):
                        tr.set_feature_value("localCentersX", i, float(v[0]))
                        tr.set_feature_value("localCentersY", i, float(v[1]))
                        tr.set_feature_value("localCentersZ", i, float(v[2]))

                tr.add_feature_array("count", 1)
                tr.set_feature_value("count", 0, float(size))
                if median_object_size is not None:
                    obj_sizes.append(float(size))

                ts.add(fs, tr)
<<<<<<< HEAD

                # add coordinate lists

                if with_coordinate_list and coordinate_map is not None:  # store coordinates in arma::mat
                    # generate roi: assume the following order: txyzc
                    n_dim = len(rc[idx])
                    roi = [0] * 5
                    roi[0] = slice(int(t), int(t + 1))
                    roi[1] = slice(int(lower[idx][0]), int(upper[idx][0] + 1))
                    roi[2] = slice(int(lower[idx][1]), int(upper[idx][1] + 1))
                    if n_dim == 3:
                        roi[3] = slice(int(lower[idx][2]), int(upper[idx][2] + 1))
                    else:
                        assert n_dim == 2
                    image_excerpt = self.LabelImage[roi].wait()
                    if n_dim == 2:
                        image_excerpt = image_excerpt[0, ..., 0, 0]
                    elif n_dim == 3:
                        image_excerpt = image_excerpt[0, ..., 0]
                    else:
                        raise Exception, "n_dim = %s instead of 2 or 3"

                    pgmlink.extract_coordinates(coordinate_map, image_excerpt, lower[idx].astype(np.int64), tr)
=======
>>>>>>> 7cbe7e4e

            if len(filtered_labels_at) > 0:
                filtered_labels[str(int(t) - time_range[0])] = filtered_labels_at
            logger.info("at timestep {}, {} traxels passed filter".format(t, count))
            max_traxel_id_at.append(int(rc.shape[0]))
            if count == 0:
                empty_frame = True

            total_count += count

        if median_object_size is not None:
            median_object_size[0] = np.median(np.array(obj_sizes), overwrite_input=True)
            logger.info('median object size = ' + str(median_object_size[0]))

        self.FilteredLabels.setValue(filtered_labels, check_changed=False)

        return fs, ts, empty_frame

    def save_export_progress_dialog(self, dialog):
        """
        Implements ExportOperator.save_export_progress_dialog
        Without this the progress dialog would be hidden after the export
        :param dialog: the ProgressDialog to save
        """
        self.export_progress_dialog = dialog

    def do_export(self, settings, selected_features, progress_slot, lane_index, filename_suffix=""):
        """
        Implements ExportOperator.do_export(settings, selected_features, progress_slot
        Most likely called from ExportOperator.export_object_data
        :param settings: the settings for the exporter, see
        :param selected_features:
        :param progress_slot:
        :param lane_index: Ignored. (This is a single-lane operator. It is the caller's responsibility to make sure he's calling the right lane.)
        :param filename_suffix: If provided, appended to the filename (before the extension).
        :return:
        """

        assert lane_index == 0, "This has only been tested in tracking workflows with a single image."

        with_divisions = self.Parameters.value["withDivisions"] if self.Parameters.ready() else False
        if with_divisions:
            object_feature_slot = self.ObjectFeaturesWithDivFeatures
        else:
            object_feature_slot = self.ObjectFeatures

        self._do_export_impl(settings, selected_features, progress_slot, object_feature_slot, self.LabelImage, lane_index, filename_suffix)


    def _do_export_impl(self, settings, selected_features, progress_slot, object_feature_slot, label_image_slot, lane_index, filename_suffix=""):
        from ilastik.utility.exportFile import objects_per_frame, ExportFile, ilastik_ids, Mode, Default, \
            flatten_dict, division_flatten_dict

        selected_features = list(selected_features)
        with_divisions = self.Parameters.value["withDivisions"] if self.Parameters.ready() else False
        obj_count = list(objects_per_frame(label_image_slot))
        track_ids, extra_track_ids, divisions = self.export_track_ids()
        self._setLabel2Color()
        lineage = flatten_dict(self.label2color, obj_count)
        multi_move_max = self.Parameters.value["maxObj"] if self.Parameters.ready() else 2
        t_range = self.Parameters.value["time_range"] if self.Parameters.ready() else (0, 0)
        ids = ilastik_ids(obj_count)

        file_path = settings["file path"]
        if filename_suffix:
            path, ext = os.path.splitext(file_path)
            file_path = path + "-" + filename_suffix + ext

        export_file = ExportFile(file_path)
        export_file.ExportProgress.subscribe(progress_slot)
        export_file.InsertionProgress.subscribe(progress_slot)

        export_file.add_columns("table", range(sum(obj_count)), Mode.List, Default.KnimeId)
        export_file.add_columns("table", list(ids), Mode.List, Default.IlastikId)
        export_file.add_columns("table", lineage, Mode.List, Default.Lineage)
        export_file.add_columns("table", track_ids, Mode.IlastikTrackingTable,
                                {"max": multi_move_max, "counts": obj_count, "extra ids": extra_track_ids,
                                 "range": t_range})

        export_file.add_columns("table", object_feature_slot, Mode.IlastikFeatureTable,
                                {"selection": selected_features})

        if with_divisions:
            if divisions:
                div_lineage = division_flatten_dict(divisions, self.label2color)
                zips = zip(*divisions)
                divisions = zip(zips[0], div_lineage, *zips[1:])
                export_file.add_columns("divisions", divisions, Mode.List, Default.DivisionNames)
            else:
                logger.debug("No divisions occurred. Division Table will not be exported!")

        if settings["file type"] == "h5":
            export_file.add_rois(Default.LabelRoiPath, label_image_slot, "table", settings["margin"], "labeling")
            if settings["include raw"]:
                export_file.add_image(Default.RawPath, self.RawImage)
            else:
                export_file.add_rois(Default.RawRoiPath, self.RawImage, "table", settings["margin"])
        export_file.write_all(settings["file type"], settings["compression"])

        export_file.ExportProgress.unsubscribe(progress_slot)
        export_file.InsertionProgress.unsubscribe(progress_slot)<|MERGE_RESOLUTION|>--- conflicted
+++ resolved
@@ -187,14 +187,14 @@
             self.Output.setDirty(roi)
         elif inputSlot is self.EventsVector:
             self._setLabel2Color()
-<<<<<<< HEAD
+#<<<<<<< HEAD
             #self._setLabel2Color(export_mode=True)
-=======
+#=======
             try:
                 self._setLabel2Color(export_mode=True)
             except:
                 print("Warning: some label information might be wrong...")
->>>>>>> 7cbe7e4e
+#>>>>>>> 7cbe7e4e6f6bd264eb06d55b34df55ce2c1dadc2
 
     def setInSlot(self, slot, subindex, roi, value):
         assert slot == self.InputHdf5, "Invalid slot for setInSlot(): {}".format(slot.name)
@@ -543,32 +543,6 @@
                     obj_sizes.append(float(size))
 
                 ts.add(fs, tr)
-<<<<<<< HEAD
-
-                # add coordinate lists
-
-                if with_coordinate_list and coordinate_map is not None:  # store coordinates in arma::mat
-                    # generate roi: assume the following order: txyzc
-                    n_dim = len(rc[idx])
-                    roi = [0] * 5
-                    roi[0] = slice(int(t), int(t + 1))
-                    roi[1] = slice(int(lower[idx][0]), int(upper[idx][0] + 1))
-                    roi[2] = slice(int(lower[idx][1]), int(upper[idx][1] + 1))
-                    if n_dim == 3:
-                        roi[3] = slice(int(lower[idx][2]), int(upper[idx][2] + 1))
-                    else:
-                        assert n_dim == 2
-                    image_excerpt = self.LabelImage[roi].wait()
-                    if n_dim == 2:
-                        image_excerpt = image_excerpt[0, ..., 0, 0]
-                    elif n_dim == 3:
-                        image_excerpt = image_excerpt[0, ..., 0]
-                    else:
-                        raise Exception, "n_dim = %s instead of 2 or 3"
-
-                    pgmlink.extract_coordinates(coordinate_map, image_excerpt, lower[idx].astype(np.int64), tr)
-=======
->>>>>>> 7cbe7e4e
 
             if len(filtered_labels_at) > 0:
                 filtered_labels[str(int(t) - time_range[0])] = filtered_labels_at
