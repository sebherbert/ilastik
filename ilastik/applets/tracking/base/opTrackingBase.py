--- conflicted
+++ resolved
@@ -563,10 +563,8 @@
         :param filename_suffix: If provided, appended to the filename (before the extension).
         :return:
         """
-<<<<<<< HEAD
         assert lane_index == 0, "This has only been tested in tracking workflows with a single image."
 
-=======
         with_divisions = self.Parameters.value["withDivisions"] if self.Parameters.ready() else False
         if with_divisions:
             object_feature_slot = self.ObjectFeaturesWithDivFeatures
@@ -577,7 +575,6 @@
 
 
     def _do_export_impl(self, settings, selected_features, progress_slot, object_feature_slot, label_image_slot):
->>>>>>> 201ed1ef
         from ilastik.utility.exportFile import objects_per_frame, ExportFile, ilastik_ids, Mode, Default, \
             flatten_dict, division_flatten_dict
 
