# ##############################################################################
# ilastik: interactive learning and segmentation toolkit
#
# Copyright (C) 2011-2014, the ilastik developers
# <team@ilastik.org>
#
# This program is free software; you can redistribute it and/or
# modify it under the terms of the GNU General Public License
# as published by the Free Software Foundation; either version 2
# of the License, or (at your option) any later version.
#
# In addition, as a special exception, the copyright holders of
# ilastik give you permission to combine ilastik with applets,
# workflows and plugins which are not covered under the GNU
# General Public License.
#
# See the LICENSE file for details. License information is also available
# on the ilastik web site at:
# http://ilastik.org/license.html
# ##############################################################################
import os
from functools import partial
import logging

import numpy as np

from lazyflow.graph import Operator, InputSlot, OutputSlot
from ilastik.utility.exportingOperator import ExportingOperator
from lazyflow.rtype import List
from lazyflow.stype import Opaque
import pgmlink
from ilastik.applets.tracking.base.trackingUtilities import relabel, \
    get_dict_value
from ilastik.applets.objectExtraction.opObjectExtraction import default_features_key
from ilastik.applets.objectExtraction import config
from ilastik.applets.base.applet import DatasetConstraintError
from lazyflow.operators.opCompressedCache import OpCompressedCache
from lazyflow.operators.valueProviders import OpZeroDefault
from lazyflow.roi import sliceToRoi


logger = logging.getLogger(__name__)


class OpTrackingBase(Operator, ExportingOperator):
    name = "Tracking"
    category = "other"

    LabelImage = InputSlot()
    ObjectFeatures = InputSlot(stype=Opaque, rtype=List)
    ObjectFeaturesWithDivFeatures = InputSlot(optional=True, stype=Opaque, rtype=List)
    ComputedFeatureNames = InputSlot(rtype=List, stype=Opaque)
    ComputedFeatureNamesWithDivFeatures = InputSlot(optional=True, rtype=List, stype=Opaque)
    EventsVector = InputSlot(value={})
    FilteredLabels = InputSlot(value={})
    RawImage = InputSlot()
    Parameters = InputSlot(value={})

    # for serialization
    InputHdf5 = InputSlot(optional=True)
    CleanBlocks = OutputSlot()
    AllBlocks = OutputSlot()
    OutputHdf5 = OutputSlot()
    CachedOutput = OutputSlot()  # For the GUI (blockwise-access)

    Output = OutputSlot()

    # Use a slot for storing the export settings in the project file.
    ExportSettings = OutputSlot()

    # Override functions ExportingOperator mixin
    def configure_table_export_settings(self, settings, selected_features):
        self.ExportSettings.setValue( (settings, selected_features) )

    def get_table_export_settings(self):
        if self.ExportSettings.ready():
            (settings, selected_features) = self.ExportSettings.value
            return (settings, selected_features)
        else:
            return None, None

    def __init__(self, parent=None, graph=None):
        super(OpTrackingBase, self).__init__(parent=parent, graph=graph)
        self.label2color = []
        self.mergers = []
        self.resolvedto = []

        self.track_id = None
        self.extra_track_ids = None
        self.divisions = None

        self._opCache = OpCompressedCache(parent=self)
        self._opCache.InputHdf5.connect(self.InputHdf5)
        self._opCache.Input.connect(self.Output)
        self.CleanBlocks.connect(self._opCache.CleanBlocks)
        self.OutputHdf5.connect(self._opCache.OutputHdf5)
        self.CachedOutput.connect(self._opCache.Output)

        self.zeroProvider = OpZeroDefault(parent=self)
        self.zeroProvider.MetaInput.connect(self.LabelImage)

        # As soon as input data is available, check its constraints
        self.RawImage.notifyReady(self._checkConstraints)
        self.LabelImage.notifyReady(self._checkConstraints)

        self.export_progress_dialog = None
        self.ExportSettings.setValue( (None, None) )

    def setupOutputs(self):
        self.Output.meta.assignFrom(self.LabelImage.meta)

        # cache our own output, don't propagate from internal operator
        chunks = list(self.LabelImage.meta.shape)
        # FIXME: assumes t,x,y,z,c
        chunks[0] = 1  # 't'        
        self._blockshape = tuple(chunks)
        self._opCache.BlockShape.setValue(self._blockshape)

        self.AllBlocks.meta.shape = (1,)
        self.AllBlocks.meta.dtype = object


    def _checkConstraints(self, *args):
        if self.RawImage.ready():
            rawTaggedShape = self.RawImage.meta.getTaggedShape()
            if rawTaggedShape['t'] < 2:
                raise DatasetConstraintError(
                    "Tracking",
                    "For tracking, the dataset must have a time axis with at least 2 images.   " \
                    "Please load time-series data instead. See user documentation for details.")

        if self.LabelImage.ready():
            segmentationTaggedShape = self.LabelImage.meta.getTaggedShape()
            if segmentationTaggedShape['t'] < 2:
                raise DatasetConstraintError(
                    "Tracking",
                    "For tracking, the dataset must have a time axis with at least 2 images.   " \
                    "Please load time-series data instead. See user documentation for details.")

        if self.RawImage.ready() and self.LabelImage.ready():
            rawTaggedShape['c'] = None
            segmentationTaggedShape['c'] = None
            if dict(rawTaggedShape) != dict(segmentationTaggedShape):
                raise DatasetConstraintError("Tracking",
                                             "For tracking, the raw data and the prediction maps must contain the same " \
                                             "number of timesteps and the same shape.   " \
                                             "Your raw image has a shape of (t, x, y, z, c) = {}, whereas your prediction image has a " \
                                             "shape of (t, x, y, z, c) = {}" \
                                             .format(self.RawImage.meta.shape, self.BinaryImage.meta.shape))

    def execute(self, slot, subindex, roi, result):
        if slot is self.Output:
            result = self.LabelImage.get(roi).wait()
            if not self.Parameters.ready():
                raise Exception("Parameter slot is not ready")
            parameters = self.Parameters.value

            t_start = roi.start[0]
            t_end = roi.stop[0]
            for t in range(t_start, t_end):
                if ('time_range' in parameters and t <= parameters['time_range'][-1] and t >= parameters['time_range'][
                    0]) and len(self.label2color) > t:
                    result[t - t_start, ..., 0] = relabel(result[t - t_start, ..., 0], self.label2color[t])
                else:
                    result[t - t_start, ...] = 0
            return result
        elif slot == self.AllBlocks:
            # if nothing was computed, return empty list
            if len(self.label2color) == 0:
                result[0] = []
                return result

            all_block_rois = []
            shape = self.Output.meta.shape
            # assumes t,x,y,z,c
            slicing = [slice(None), ] * 5
            for t in range(shape[0]):
                slicing[0] = slice(t, t + 1)
                all_block_rois.append(sliceToRoi(slicing, shape))

            result[0] = all_block_rois
            return result


    def propagateDirty(self, inputSlot, subindex, roi):
        if inputSlot is self.LabelImage:
            self.Output.setDirty(roi)
        elif inputSlot is self.EventsVector:
            self._setLabel2Color()
#<<<<<<< HEAD
            #self._setLabel2Color(export_mode=True)
#=======
            try:
                self._setLabel2Color(export_mode=True)
            except:
                print("Warning: some label information might be wrong...")
#>>>>>>> 7cbe7e4e6f6bd264eb06d55b34df55ce2c1dadc2

    def setInSlot(self, slot, subindex, roi, value):
        assert slot == self.InputHdf5, "Invalid slot for setInSlot(): {}".format(slot.name)

    def _setLabel2Color(self, successive_ids=True, export_mode=False):
        if not self.EventsVector.ready() or not self.Parameters.ready() \
                or not self.FilteredLabels.ready():
            return

        if export_mode:
            assert successive_ids, "Export mode only works for successive ids"

        events = self.EventsVector.value
        parameters = self.Parameters.value
        time_min, time_max = parameters['time_range']
        time_range = range(time_min, time_max)

        filtered_labels = self.FilteredLabels.value

        label2color = []
        label2color.append({})
        mergers = []
        resolvedto = []

        maxId = 2  # misdetections have id 1

        # handle start time offsets
        for i in range(time_range[0]):
            label2color.append({})
            mergers.append({})
            resolvedto.append({})

        extra_track_ids = {}
        if export_mode:
            multi_move = {}
            multi_move_next = {}
            divisions = []

        for i in time_range:
            # dis = get_dict_value(events[str(i - time_range[0] + 1)], "dis", [])
            app = get_dict_value(events[str(i - time_range[0] + 1)], "app", [])
            div = get_dict_value(events[str(i - time_range[0] + 1)], "div", [])
            mov = get_dict_value(events[str(i - time_range[0] + 1)], "mov", [])
            merger = get_dict_value(events[str(i - time_range[0])], "merger", [])
            res = get_dict_value(events[str(i - time_range[0])], "res", {})

            # logger.info(" {} dis at {}".format(len(dis), i))
            # logger.info(" {} app at {}".format(len(app), i))
            # logger.info(" {} div at {}".format(len(div), i))
            # logger.info(" {} mov at {}".format(len(mov), i))
            # logger.info(" {} merger at {}".format(len(merger), i))
            # logger.info(" {} multiMoves at {}\n".format(len(multi), i))

            label2color.append({})
            mergers.append({})
            moves_at = []
            resolvedto.append({})

            if export_mode:
                moves_to = {}

            for e in app:
                if successive_ids:
                    label2color[-1][int(e[0])] = maxId  # in export mode, the label color is used as track ID
                    maxId += 1
                else:
                    label2color[-1][int(e[0])] = np.random.randint(1, 255)

            for e in mov:
                if export_mode:
                    if e[1] in moves_to:
                        multi_move.setdefault(i, {})
                        multi_move[i][e[0]] = e[1]
                        if len(moves_to[e[1]]) == 1:  # if we are just setting up this multi move
                            multi_move[i][moves_to[e[1]][0]] = e[1]
                        multi_move_next[(i, e[1])] = 0
                    moves_to.setdefault(e[1], [])
                    moves_to[e[1]].append(e[0])  # moves_to[target] contains list of incoming object ids

                # alternative way of appearance
                if not label2color[-2].has_key(int(e[0])):
                    if successive_ids:
                        label2color[-2][int(e[0])] = maxId
                        maxId += 1
                    else:
                        label2color[-2][int(e[0])] = np.random.randint(1, 255)

                # assign color of parent
                label2color[-1][int(e[1])] = label2color[-2][int(e[0])]
                moves_at.append(int(e[0]))

                if export_mode:
                    key = i - 1, e[0]
                    if key in multi_move_next:  # captures mergers staying connected over longer time spans
                        multi_move_next[key] = e[1]  # redirects output of last merger to target in this frame
                        multi_move_next[(i, e[1])] = 0  # sets current end to zero (might be changed by above line in the future)

            for e in div:  # event(parent, child, child)
                # if not label2color[-2].has_key(int(e[0])):
                if not int(e[0]) in label2color[-2]:
                    if successive_ids:
                        label2color[-2][int(e[0])] = maxId
                        maxId += 1
                    else:
                        label2color[-2][int(e[0])] = np.random.randint(1, 255)
                ancestor_color = label2color[-2][int(e[0])]
                if export_mode:
                    label2color[-1][int(e[1])] = maxId
                    label2color[-1][int(e[2])] = maxId + 1
                    divisions.append((i, int(e[0]), ancestor_color,
                                      int(e[1]), maxId,
                                      int(e[2]), maxId + 1
                    ))
                    maxId += 2
                else:
                    label2color[-1][int(e[1])] = ancestor_color
                    label2color[-1][int(e[2])] = ancestor_color

            for e in merger:
                mergers[-1][int(e[0])] = int(e[1])

            for o, r in res.iteritems():
                resolvedto[-1][int(o)] = [int(c) for c in r[:-1]]
                # label the original object with the false detection label
                mergers[-1][int(o)] = len(r[:-1])

                if export_mode:
                    extra_track_ids.setdefault(i, {})
                    extra_track_ids[i][int(o)] = [int(c) for c in r[:-1]]

        # last timestep
        merger = get_dict_value(events[str(time_range[-1] - time_range[0] + 1)], "merger", [])
        mergers.append({})
        for e in merger:
            mergers[-1][int(e[0])] = int(e[1])

        res = get_dict_value(events[str(time_range[-1] - time_range[0] + 1)], "res", {})
        resolvedto.append({})
        if export_mode:
            extra_track_ids[time_range[-1] + 1] = {}
        for o, r in res.iteritems():
            resolvedto[-1][int(o)] = [int(c) for c in r[:-1]]
            mergers[-1][int(o)] = len(r[:-1])

            if export_mode:
                    extra_track_ids[time_range[-1] + 1][int(o)] = [int(c) for c in r[:-1]]

        # mark the filtered objects
        for i in filtered_labels.keys():
            if int(i) + time_range[0] >= len(label2color):
                continue
            fl_at = filtered_labels[i]
            for l in fl_at:
                assert l not in label2color[int(i) + time_range[0]]
                label2color[int(i) + time_range[0]][l] = 0

        if export_mode:  # don't set fields when in export_mode
            self.track_id = label2color
            self.divisions = divisions
            self.extra_track_ids = extra_track_ids
            return label2color, extra_track_ids, divisions

        self.track_id = label2color
        self.extra_track_ids = extra_track_ids
        self.label2color = label2color
        self.resolvedto = resolvedto
        self.mergers = mergers

        self.Output._value = None
        self.Output.setDirty(slice(None))

        if 'MergerOutput' in self.outputs:
            self.MergerOutput._value = None
            self.MergerOutput.setDirty(slice(None))

    def export_track_ids(self):
        return self._setLabel2Color(export_mode=True)

    def track_children(self, track_id, start=0):
        if start in self.divisions:
            for t, _, track, _, child_track1, _, child_track2 in self.divisions[start:]:
                if track == track_id:
                    children_of = partial(self.track_children, start=t)
                    return [child_track1, child_track2] + \
                           children_of(child_track1) + children_of(child_track2)
        return []

    def track_parent(self, track_id):
        if not self.divisions == {}:
            for t, oid, track, _, child_track1, _, child_track2 in self.divisions[:-1]:
                if track_id in (child_track1, child_track2):
                    return [track] + self.track_parent(track)
        return []

    def track_family(self, track_id):
        return self.track_children(track_id), self.track_parent(track_id)


    def _generate_traxelstore(self,
                              time_range,
                              x_range,
                              y_range,
                              z_range,
                              size_range,
                              x_scale=1.0,
                              y_scale=1.0,
                              z_scale=1.0,
                              with_div=False,
                              with_local_centers=False,
                              median_object_size=None,
                              max_traxel_id_at=None,
                              with_opt_correction=False,
                              with_coordinate_list=False,
                              with_classifier_prior=False):

        if not self.Parameters.ready():
            raise Exception("Parameter slot is not ready")

        parameters = self.Parameters.value
        parameters['scales'] = [x_scale, y_scale, z_scale]
        parameters['time_range'] = [min(time_range), max(time_range)]
        parameters['x_range'] = x_range
        parameters['y_range'] = y_range
        parameters['z_range'] = z_range
        parameters['size_range'] = size_range

        logger.info("generating traxels")
        logger.info("fetching region features and division probabilities")
        feats = self.ObjectFeatures(time_range).wait()

        if with_div:
            if not self.DivisionProbabilities.ready() or len(self.DivisionProbabilities([0]).wait()[0]) == 0:
                raise Exception, "Classifier not yet ready. Did you forget to train the Division Detection Classifier?"
            divProbs = self.DivisionProbabilities(time_range).wait()

        if with_local_centers:
            localCenters = self.RegionLocalCenters(time_range).wait()

        if with_classifier_prior:
            if not self.DetectionProbabilities.ready() or len(self.DetectionProbabilities([0]).wait()[0]) == 0:
                raise Exception, "Classifier not yet ready. Did you forget to train the Object Count Classifier?"
            detProbs = self.DetectionProbabilities(time_range).wait()

        logger.info("filling traxelstore")
        ts = pgmlink.TraxelStore()
        fs = pgmlink.FeatureStore()

        max_traxel_id_at = pgmlink.VectorOfInt()
        filtered_labels = {}
        obj_sizes = []
        total_count = 0
        empty_frame = False

        for t in feats.keys():
            rc = feats[t][default_features_key]['RegionCenter']
            lower = feats[t][default_features_key]['Coord<Minimum>']
            upper = feats[t][default_features_key]['Coord<Maximum>']
            if rc.size:
                rc = rc[1:, ...]
                lower = lower[1:, ...]
                upper = upper[1:, ...]

            if with_opt_correction:
                try:
                    rc_corr = feats[t][config.features_vigra_name]['RegionCenter_corr']
                except:
                    raise Exception, 'cannot consider optical correction since it has not been computed before'
                if rc_corr.size:
                    rc_corr = rc_corr[1:, ...]

            ct = feats[t][default_features_key]['Count']
            if ct.size:
                ct = ct[1:, ...]

            # logger.info("at timestep {}, {} traxels found".format(t, rc.shape[0]))
            count = 0
            filtered_labels_at = []
            for idx in range(rc.shape[0]):
                # for 2d data, set z-coordinate to 0:
                if len(rc[idx]) == 2:
                    x, y = rc[idx]
                    z = 0
                elif len(rc[idx]) == 3:
                    x, y, z = rc[idx]
                else:
                    raise Exception, "The RegionCenter feature must have dimensionality 2 or 3."
                size = ct[idx]
                if (x < x_range[0] or x >= x_range[1] or
                            y < y_range[0] or y >= y_range[1] or
                            z < z_range[0] or z >= z_range[1] or
                            size < size_range[0] or size >= size_range[1]):
                    filtered_labels_at.append(int(idx + 1))
                    continue
                else:
                    count += 1
                tr = pgmlink.Traxel()
                tr.set_feature_store(fs)
                tr.set_x_scale(x_scale)
                tr.set_y_scale(y_scale)
                tr.set_z_scale(z_scale)
                tr.Id = int(idx + 1)
                tr.Timestep = int(t)

                # pgmlink expects always 3 coordinates, z=0 for 2d data
                tr.add_feature_array("com", 3)
                for i, v in enumerate([x, y, z]):
                    tr.set_feature_value('com', i, float(v))

                if with_opt_correction:
                    tr.add_feature_array("com_corrected", 3)
                    for i, v in enumerate(rc_corr[idx]):
                        tr.set_feature_value("com_corrected", i, float(v))
                    if len(rc_corr[idx]) == 2:
                        tr.set_feature_value("com_corrected", 2, 0.)

                if with_div:
                    tr.add_feature_array("divProb", 1)
                    # idx+1 because rc and ct start from 1, divProbs starts from 0
                    tr.set_feature_value("divProb", 0, float(divProbs[t][idx + 1][1]))
#print "--->",tr.get_feature_value("divProb", 0)

                if with_classifier_prior:
                    tr.add_feature_array("detProb", len(detProbs[t][idx + 1]))
                    for i, v in enumerate(detProbs[t][idx + 1]):
                        val = float(v)
                        if val < 0.0000001:
                            val = 0.0000001
                        if val > 0.99999999:
                            val = 0.99999999
                        tr.set_feature_value("detProb", i, float(val))


                # FIXME: check whether it is 2d or 3d data!
                if with_local_centers:
                    tr.add_feature_array("localCentersX", len(localCenters[t][idx + 1]))
                    tr.add_feature_array("localCentersY", len(localCenters[t][idx + 1]))
                    tr.add_feature_array("localCentersZ", len(localCenters[t][idx + 1]))
                    for i, v in enumerate(localCenters[t][idx + 1]):
                        tr.set_feature_value("localCentersX", i, float(v[0]))
                        tr.set_feature_value("localCentersY", i, float(v[1]))
                        tr.set_feature_value("localCentersZ", i, float(v[2]))

                tr.add_feature_array("count", 1)
                tr.set_feature_value("count", 0, float(size))
                if median_object_size is not None:
                    obj_sizes.append(float(size))

                ts.add(fs, tr)

            if len(filtered_labels_at) > 0:
                filtered_labels[str(int(t) - time_range[0])] = filtered_labels_at
            logger.info("at timestep {}, {} traxels passed filter".format(t, count))
            max_traxel_id_at.append(int(rc.shape[0]))
            if count == 0:
                empty_frame = True

            total_count += count

        if median_object_size is not None:
            median_object_size[0] = np.median(np.array(obj_sizes), overwrite_input=True)
            logger.info('median object size = ' + str(median_object_size[0]))

        self.FilteredLabels.setValue(filtered_labels, check_changed=False)

        return fs, ts, empty_frame

    def save_export_progress_dialog(self, dialog):
        """
        Implements ExportOperator.save_export_progress_dialog
        Without this the progress dialog would be hidden after the export
        :param dialog: the ProgressDialog to save
        """
        self.export_progress_dialog = dialog

    def do_export(self, settings, selected_features, progress_slot, lane_index, filename_suffix=""):
        """
        Implements ExportOperator.do_export(settings, selected_features, progress_slot
        Most likely called from ExportOperator.export_object_data
        :param settings: the settings for the exporter, see
        :param selected_features:
        :param progress_slot:
        :param lane_index: Ignored. (This is a single-lane operator. It is the caller's responsibility to make sure he's calling the right lane.)
        :param filename_suffix: If provided, appended to the filename (before the extension).
        :return:
        """
<<<<<<< HEAD
# <<<<<<< HEAD
#
# =======
# >>>>>>> 2380ee17d45d2b61ca9d8a41027ced7101a6eea7
        assert lane_index == 0, "This has only been tested in tracking workflows with a single image."
=======

        #assert lane_index == 0, "This has only been tested in tracking workflows with a single image."
>>>>>>> ca9734f7

        with_divisions = self.Parameters.value["withDivisions"] if self.Parameters.ready() else False
        if with_divisions:
            object_feature_slot = self.ObjectFeaturesWithDivFeatures
        else:
            object_feature_slot = self.ObjectFeatures

        self._do_export_impl(settings, selected_features, progress_slot, object_feature_slot, self.LabelImage, lane_index, filename_suffix)


# <<<<<<< HEAD
    def _do_export_impl(self, settings, selected_features, progress_slot, object_feature_slot, label_image_slot, lane_index, filename_suffix=""):
# =======
#     def _do_export_impl(self, settings, selected_features, progress_slot, object_feature_slot, label_image_slot):
# >>>>>>> 2380ee17d45d2b61ca9d8a41027ced7101a6eea7
        from ilastik.utility.exportFile import objects_per_frame, ExportFile, ilastik_ids, Mode, Default, \
            flatten_dict, division_flatten_dict

        selected_features = list(selected_features)
        with_divisions = self.Parameters.value["withDivisions"] if self.Parameters.ready() else False
        obj_count = list(objects_per_frame(label_image_slot))
        track_ids, extra_track_ids, divisions = self.export_track_ids()
        self._setLabel2Color()
        lineage = flatten_dict(self.label2color, obj_count)
        multi_move_max = self.Parameters.value["maxObj"] if self.Parameters.ready() else 2
        t_range = self.Parameters.value["time_range"] if self.Parameters.ready() else (0, 0)
        ids = ilastik_ids(obj_count)

        file_path = settings["file path"]
        if filename_suffix:
            path, ext = os.path.splitext(file_path)
            file_path = path + "-" + filename_suffix + ext

        export_file = ExportFile(file_path)
        export_file.ExportProgress.subscribe(progress_slot)
        export_file.InsertionProgress.subscribe(progress_slot)

        export_file.add_columns("table", range(sum(obj_count)), Mode.List, Default.KnimeId)
        export_file.add_columns("table", list(ids), Mode.List, Default.IlastikId)
        export_file.add_columns("table", lineage, Mode.List, Default.Lineage)
        export_file.add_columns("table", track_ids, Mode.IlastikTrackingTable,
                                {"max": multi_move_max, "counts": obj_count, "extra ids": extra_track_ids,
                                 "range": t_range})

        export_file.add_columns("table", object_feature_slot, Mode.IlastikFeatureTable,
                                {"selection": selected_features})

        if with_divisions:
            if divisions:
                div_lineage = division_flatten_dict(divisions, self.label2color)
                zips = zip(*divisions)
                divisions = zip(zips[0], div_lineage, *zips[1:])
                export_file.add_columns("divisions", divisions, Mode.List, Default.DivisionNames)
            else:
                logger.debug("No divisions occurred. Division Table will not be exported!")

        if settings["file type"] == "h5":
            export_file.add_rois(Default.LabelRoiPath, label_image_slot, "table", settings["margin"], "labeling")
            if settings["include raw"]:
                export_file.add_image(Default.RawPath, self.RawImage)
            else:
                export_file.add_rois(Default.RawRoiPath, self.RawImage, "table", settings["margin"])
        export_file.write_all(settings["file type"], settings["compression"])

        export_file.ExportProgress.unsubscribe(progress_slot)
        export_file.InsertionProgress.unsubscribe(progress_slot)<|MERGE_RESOLUTION|>--- conflicted
+++ resolved
@@ -187,14 +187,10 @@
             self.Output.setDirty(roi)
         elif inputSlot is self.EventsVector:
             self._setLabel2Color()
-#<<<<<<< HEAD
-            #self._setLabel2Color(export_mode=True)
-#=======
             try:
                 self._setLabel2Color(export_mode=True)
             except:
                 print("Warning: some label information might be wrong...")
-#>>>>>>> 7cbe7e4e6f6bd264eb06d55b34df55ce2c1dadc2
 
     def setInSlot(self, slot, subindex, roi, value):
         assert slot == self.InputHdf5, "Invalid slot for setInSlot(): {}".format(slot.name)
@@ -580,16 +576,7 @@
         :param filename_suffix: If provided, appended to the filename (before the extension).
         :return:
         """
-<<<<<<< HEAD
-# <<<<<<< HEAD
-#
-# =======
-# >>>>>>> 2380ee17d45d2b61ca9d8a41027ced7101a6eea7
         assert lane_index == 0, "This has only been tested in tracking workflows with a single image."
-=======
-
-        #assert lane_index == 0, "This has only been tested in tracking workflows with a single image."
->>>>>>> ca9734f7
 
         with_divisions = self.Parameters.value["withDivisions"] if self.Parameters.ready() else False
         if with_divisions:
@@ -600,11 +587,7 @@
         self._do_export_impl(settings, selected_features, progress_slot, object_feature_slot, self.LabelImage, lane_index, filename_suffix)
 
 
-# <<<<<<< HEAD
     def _do_export_impl(self, settings, selected_features, progress_slot, object_feature_slot, label_image_slot, lane_index, filename_suffix=""):
-# =======
-#     def _do_export_impl(self, settings, selected_features, progress_slot, object_feature_slot, label_image_slot):
-# >>>>>>> 2380ee17d45d2b61ca9d8a41027ced7101a6eea7
         from ilastik.utility.exportFile import objects_per_frame, ExportFile, ilastik_ids, Mode, Default, \
             flatten_dict, division_flatten_dict
 
