import numpy as np
import os
import itertools
from lazyflow.graph import Operator, InputSlot, OutputSlot
from ilastik.utility.exportingOperator import ExportingOperator
from lazyflow.rtype import List
from lazyflow.stype import Opaque

from ilastik.applets.base.applet import DatasetConstraintError
from ilastik.applets.objectExtraction.opObjectExtraction import default_features_key, OpRegionFeatures, OpAdaptTimeListRoi
from lazyflow.operators import OpBlockedArrayCache
from lazyflow.operators.valueProviders import OpZeroDefault
from lazyflow.roi import sliceToRoi
from opRelabeledMergerFeatureExtraction import OpRelabeledMergerFeatureExtraction

from functools import partial
from lazyflow.request import Request, RequestPool

import hytra
from hytra.core.ilastik_project_options import IlastikProjectOptions
from hytra.core.jsongraph import JsonTrackingGraph
from hytra.core.jsongraph import getMappingsBetweenUUIDsAndTraxels, getMergersDetectionsLinksDivisions, getMergersPerTimestep, getLinksPerTimestep, getDetectionsPerTimestep, getDivisionsPerTimestep
from hytra.core.ilastikhypothesesgraph import IlastikHypothesesGraph
from hytra.core.fieldofview import FieldOfView
from hytra.core.ilastikmergerresolver import IlastikMergerResolver
from hytra.core.probabilitygenerator import ProbabilityGenerator
from hytra.core.probabilitygenerator import Traxel
from hytra.pluginsystem.plugin_manager import TrackingPluginManager
from hytra.util.progressbar import DefaultProgressVisitor, CommandLineProgressVisitor

import vigra

import logging
logger = logging.getLogger(__name__)

import dpct
try:
    import multiHypoTracking_with_cplex as mht
except ImportError:
    try:
        import multiHypoTracking_with_gurobi as mht
    except ImportError:
        logger.warning("Could not find any ILP solver")

class OpConservationTracking(Operator):
    LabelImage = InputSlot()
    ObjectFeatures = InputSlot(stype=Opaque, rtype=List)
    ObjectFeaturesWithDivFeatures = InputSlot(optional=True, stype=Opaque, rtype=List)
    ComputedFeatureNames = InputSlot(rtype=List, stype=Opaque)
    ComputedFeatureNamesWithDivFeatures = InputSlot(optional=True, rtype=List, stype=Opaque)
    FilteredLabels = InputSlot(value={})
    RawImage = InputSlot()
    Parameters = InputSlot(value={})
    HypothesesGraph = InputSlot(value={})
    ResolvedMergers = InputSlot(value={})
 
    # for serialization
    CleanBlocks = OutputSlot()
    AllBlocks = OutputSlot()
    CachedOutput = OutputSlot()  # For the GUI (blockwise-access)
 
    Output = OutputSlot() # Volume relabelled with lineage IDs
 
    # Use a slot for storing the export settings in the project file.
    # just here so that old projects still load!
    ExportSettings = InputSlot()

    DivisionProbabilities = InputSlot(optional=True, stype=Opaque, rtype=List)
    DetectionProbabilities = InputSlot(stype=Opaque, rtype=List)
    NumLabels = InputSlot()

    # compressed cache for merger output
    MergerCleanBlocks = OutputSlot()
    MergerCachedOutput = OutputSlot() # For the GUI (blockwise access)
    MergerOutput = OutputSlot() # Volume showing only merger IDs

    RelabeledCleanBlocks = OutputSlot()
    RelabeledCachedOutput = OutputSlot() # For the GUI (blockwise access)
    RelabeledImage = OutputSlot() # Volume showing object IDs

    def __init__(self, parent=None, graph=None):
        super(OpConservationTracking, self).__init__(parent=parent, graph=graph)

        self._opCache = OpBlockedArrayCache(parent=self)
        self._opCache.name = "OpConservationTracking._opCache"
        self._opCache.Input.connect(self.Output)
        self.CleanBlocks.connect(self._opCache.CleanBlocks)
        self.CachedOutput.connect(self._opCache.Output)

        self.zeroProvider = OpZeroDefault(parent=self)
        self.zeroProvider.MetaInput.connect(self.LabelImage)

        # As soon as input data is available, check its constraints
        self.RawImage.notifyReady(self._checkConstraints)
        self.LabelImage.notifyReady(self._checkConstraints)

        self.ExportSettings.setValue( (None, None) )

        self._mergerOpCache = OpBlockedArrayCache(parent=self)
        self._mergerOpCache.name = "OpConservationTracking._mergerOpCache"
        self._mergerOpCache.Input.connect(self.MergerOutput)
        self.MergerCleanBlocks.connect(self._mergerOpCache.CleanBlocks)
        self.MergerCachedOutput.connect(self._mergerOpCache.Output)

        self._relabeledOpCache = OpBlockedArrayCache(parent=self)
        self._relabeledOpCache.name = "OpConservationTracking._mergerOpCache"
        self._relabeledOpCache.Input.connect(self.RelabeledImage)
        self.RelabeledCleanBlocks.connect(self._relabeledOpCache.CleanBlocks)
        self.RelabeledCachedOutput.connect(self._relabeledOpCache.Output)
        
        # Merger resolver plugin manager (contains GMM fit routine)
        self.pluginPaths = [os.path.join(os.path.dirname(os.path.abspath(hytra.__file__)), 'plugins')]
        pluginManager = TrackingPluginManager(verbose=False, pluginPaths=self.pluginPaths)
        self.mergerResolverPlugin = pluginManager.getMergerResolver()

        self.result = None

        # gui progress
        self.progressWindow = None
        self.progressVisitor=DefaultProgressVisitor()

    def setupOutputs(self):
        self.Output.meta.assignFrom(self.LabelImage.meta)

        # cache our own output, don't propagate from internal operator
        chunks = list(self.LabelImage.meta.shape)
        # FIXME: assumes t,x,y,z,c
        chunks[0] = 1  # 't'        
        self._blockshape = tuple(chunks)
        self._opCache.BlockShape.setValue(self._blockshape)

        self.AllBlocks.meta.shape = (1,)
        self.AllBlocks.meta.dtype = object
        
        self.MergerOutput.meta.assignFrom(self.LabelImage.meta)
        self.RelabeledImage.meta.assignFrom(self.LabelImage.meta)

        self._mergerOpCache.BlockShape.setValue( self._blockshape )
        self._relabeledOpCache.BlockShape.setValue( self._blockshape )
        
        frame_shape = (1,) + self.LabelImage.meta.shape[1:] # assumes t,x,y,z,c order
        assert frame_shape[-1] == 1
        self.MergerOutput.meta.ideal_blockshape = frame_shape
        self.RelabeledImage.meta.ideal_blockshape = frame_shape
          
    def execute(self, slot, subindex, roi, result):
        # Output showing lineage IDs
        if slot is self.Output:
            if not self.Parameters.ready():
                raise Exception("Parameter slot is not ready")
            parameters = self.Parameters.value
            resolvedMergers = self.ResolvedMergers.value
            
            # Assume [t,x,y,z,c] order           
            trange = range(roi.start[0], roi.stop[0])
            offset = roi.start[1:-1]
       
            result[:] =  self.LabelImage.get(roi).wait()

            for t in trange:
                if 'time_range' in parameters and t <= parameters['time_range'][-1] and t >= parameters['time_range'][0]:
                    if resolvedMergers:
                        self._labelMergers(result[t-roi.start[0],...,0], t, offset)
                    result[t-roi.start[0],...,0] = self._labelLineageIds(result[t-roi.start[0],...,0], t)
                else:
                    result[t-roi.start[0],...][:] = 0
        
        # Output showing mergers only    
        elif slot is self.MergerOutput:
            parameters = self.Parameters.value
            resolvedMergers = self.ResolvedMergers.value
            
            # Assume [t,x,y,z,c] order
            trange = range(roi.start[0], roi.stop[0])
            offset = roi.start[1:-1]

            result[:] =  self.LabelImage.get(roi).wait()
   
            for t in trange:
                if 'time_range' in parameters and t <= parameters['time_range'][-1] and t >= parameters['time_range'][0]:
                    if resolvedMergers:
                        self._labelMergers(result[t-roi.start[0],...,0], t, offset)   
                    result[t-roi.start[0],...,0] = self._labelLineageIds(result[t-roi.start[0],...,0], t, onlyMergers=True)
                else:
                    result[t-roi.start[0],...][:] = 0

        # Output showing object Ids (before lineage IDs are assigned)   
        elif slot is self.RelabeledImage:
            parameters = self.Parameters.value
            resolvedMergers = self.ResolvedMergers.value
            
            # Assume [t,x,y,z,c] order
            trange = range(roi.start[0], roi.stop[0])
            offset = roi.start[1:-1] 

            result[:] =  self.LabelImage.get(roi).wait()
            
            for t in trange:
                if resolvedMergers and 'time_range' in parameters and t <= parameters['time_range'][-1] and t >= parameters['time_range'][0]:
                    self._labelMergers(result[t-roi.start[0],...,0], t, offset)
        
        # Cache blocks            
        elif slot == self.AllBlocks:
            # if nothing was computed, return empty list
            if not self.HypothesesGraph.value:
                result[0] = []
                return result

            all_block_rois = []
            shape = self.Output.meta.shape
            # assumes t,x,y,z,c
            slicing = [slice(None), ] * 5
            for t in range(shape[0]):
                slicing[0] = slice(t, t + 1)
                all_block_rois.append(sliceToRoi(slicing, shape))

            result[0] = all_block_rois
            return result

    def setInSlot(self, slot, subindex, roi, value):
        assert slot == self.InputHdf5 or slot == self.MergerInputHdf5 or slot == self.RelabeledInputHdf5, "Invalid slot for setInSlot(): {}".format( slot.name )
    
    def _createHypothesesGraph(self):
        '''
        Construct a hypotheses graph given the current settings in the parameters slot
        '''
        parameters = self.Parameters.value
        time_range = range(parameters['time_range'][0],parameters['time_range'][1] + 1)
        x_range = parameters['x_range']
        y_range = parameters['y_range']
        z_range = parameters['z_range']
        size_range = parameters['size_range']
        scales = parameters['scales']
        withDivisions = parameters['withDivisions']
        withClassifierPrior = parameters['withClassifierPrior']
        maxDist = parameters['maxDist']
        maxObj = parameters['maxObj']
        divThreshold = parameters['divThreshold']
        max_nearest_neighbors = parameters['max_nearest_neighbors']
        borderAwareWidth = parameters['borderAwareWidth']

        traxelstore = self._generate_traxelstore(time_range, x_range, y_range, z_range,
                                                       size_range, scales[0], scales[1], scales[2], 
                                                       with_div=withDivisions,
                                                       with_classifier_prior=withClassifierPrior)

        def constructFov(shape, t0, t1, scale=[1, 1, 1]):
            [xshape, yshape, zshape] = shape
            [xscale, yscale, zscale] = scale
        
            fov = FieldOfView(t0, 0, 0, 0, t1, xscale * (xshape - 1), yscale * (yshape - 1),
                              zscale * (zshape - 1))
            return fov

        fieldOfView = constructFov((x_range[1], y_range[1], z_range[1]),
                                   time_range[0],
                                   time_range[-1]+1,
                                   scales)

        hypothesesGraph = IlastikHypothesesGraph(
            probabilityGenerator=traxelstore,
            timeRange=(time_range[0],time_range[-1]+1),
            maxNumObjects=maxObj,
            numNearestNeighbors=max_nearest_neighbors,
            fieldOfView=fieldOfView,
            withDivisions=withDivisions,
            maxNeighborDistance=maxDist,
            divisionThreshold=divThreshold,
            borderAwareWidth=borderAwareWidth,
            progressVisitor=self.progressVisitor
        )
        return hypothesesGraph
    
    def _resolveMergers(self, hypothesesGraph, model):
        '''
        run merger resolution on the hypotheses graph which contains the current solution
        '''
        logger.info("Resolving mergers.")
                
        parameters = self.Parameters.value
        withTracklets = parameters['withTracklets']
        originalGraph = hypothesesGraph.referenceTraxelGraph if withTracklets else hypothesesGraph
        resolvedMergersDict = {}
        
        # Enable full graph computation for animal tracking workflow
        withFullGraph = False
        if 'withAnimalTracking' in parameters and parameters['withAnimalTracking']: # TODO: Setting this parameter outside of the track() function (on AnimalConservationTrackingWorkflow) is not desirable 
            withFullGraph = True
            logger.info("Computing full graph on merger resolver (Only enabled on animal tracking workflow)")
        
        mergerResolver = IlastikMergerResolver(originalGraph, pluginPaths=self.pluginPaths, withFullGraph=withFullGraph)
        
        # Check if graph contains mergers, otherwise skip merger resolving
        if not mergerResolver.mergerNum:
            logger.info("Graph contains no mergers. Skipping merger resolving.")
        else:        
            # Fit and refine merger nodes using a GMM 
            # It has to be done per time-step in order to aviod loading the whole video on RAM
            traxelIdPerTimestepToUniqueIdMap, uuidToTraxelMap = getMappingsBetweenUUIDsAndTraxels(model)
            timesteps = [int(t) for t in traxelIdPerTimestepToUniqueIdMap.keys()]
            timesteps.sort()
            
            timeIndex = self.LabelImage.meta.axistags.index('t')
            numTimeStep = len(timesteps)
            count=0
            for timestep in timesteps:
                count +=1
                self.progressVisitor.showProgress(count/float(numTimeStep))

                roi = [slice(None) for i in range(len(self.LabelImage.meta.shape))]
                roi[timeIndex] = slice(timestep, timestep+1)
                roi = tuple(roi)
                
                labelImage = self.LabelImage[roi].wait()
                
                # Get coordinates for object IDs in label image. Used by GMM merger fit.
                objectIds = vigra.analysis.unique(labelImage[0,...,0])
                maxObjectId = max(objectIds)
                
                coordinatesForIds = {}
                
                pool = RequestPool()
                for objectId in objectIds:
                    pool.add(Request(partial(mergerResolver.getCoordinatesForObjectId, coordinatesForIds, labelImage[0, ..., 0], timestep, objectId)))                 

                # Run requests to get object ID coordinates
                pool.wait()              
                
                # Fit mergers and store fit info in nodes  
                if coordinatesForIds:
                    mergerResolver.fitAndRefineNodesForTimestep(coordinatesForIds, maxObjectId, timestep)   
                
            self.parent.parent.trackingApplet.progressSignal.emit(100)

            # Compute object features, re-run flow solver, update model and result, and get merger dictionary
            resolvedMergersDict = mergerResolver.run()
        return resolvedMergersDict

    def track(self,
            time_range,
            x_range,
            y_range,
            z_range,
            size_range=(0, 100000),
            x_scale=1.0,
            y_scale=1.0,
            z_scale=1.0,
            maxDist=30,     
            maxObj=2,       
            divThreshold=0.5,
            avgSize=[0],                        
            withTracklets=False,
            sizeDependent=True,
            detWeight=10.0,
            divWeight=10.0,
            transWeight=10.0,
            withDivisions=True,
            withOpticalCorrection=True,
            withClassifierPrior=False,
            ndim=3,
            cplex_timeout=None,
            withMergerResolution=True,
            borderAwareWidth = 0.0,
            withArmaCoordinates = True,
            appearance_cost = 500,
            disappearance_cost = 500,
            motionModelWeight=10.0,
            force_build_hypotheses_graph = False,
            max_nearest_neighbors = 2,
            withBatchProcessing = False,
            solverName="Flow-based",
            progressWindow=None,
            progressVisitor=DefaultProgressVisitor()
            ):
        """
        Main conservation tracking function. Runs tracking solver, generates hypotheses graph, and resolves mergers.
        """

        self.progressWindow = progressWindow
        self.progressVisitor=progressVisitor

        if self.parent.parent._with_progress_bar and progressVisitor==DefaultProgressVisitor():
            self.progressVisitor = CommandLineProgressVisitor()

        if not self.Parameters.ready():
            raise Exception("Parameter slot is not ready")
        
        # it is assumed that the self.Parameters object is changed only at this
        # place (ugly assumption). Therefore we can track any changes in the
        # parameters as done in the following lines: If the same value for the
        # key is already written in the parameters dictionary, the
        # paramters_changed dictionary will get a "False" entry for this key,
        # otherwise it is set to "True"
        parameters = self.Parameters.value

        parameters['maxDist'] = maxDist
        parameters['maxObj'] = maxObj
        parameters['divThreshold'] = divThreshold
        parameters['avgSize'] = avgSize
        parameters['withTracklets'] = withTracklets
        parameters['sizeDependent'] = sizeDependent
        parameters['detWeight'] = detWeight
        parameters['divWeight'] = divWeight
        parameters['transWeight'] = transWeight
        parameters['withDivisions'] = withDivisions
        parameters['withOpticalCorrection'] = withOpticalCorrection
        parameters['withClassifierPrior'] = withClassifierPrior
        parameters['withMergerResolution'] = withMergerResolution
        parameters['borderAwareWidth'] = borderAwareWidth
        parameters['withArmaCoordinates'] = withArmaCoordinates
        parameters['appearanceCost'] = appearance_cost
        parameters['disappearanceCost'] = disappearance_cost       
        parameters['scales'] = [x_scale, y_scale, z_scale]
        parameters['time_range'] = [min(time_range), max(time_range)]
        parameters['x_range'] = x_range
        parameters['y_range'] = y_range
        parameters['z_range'] = z_range
        parameters['max_nearest_neighbors'] = max_nearest_neighbors
        parameters['solver'] = str(solverName)

        # Set a size range with a minimum area equal to the max number of objects (since the GMM throws an error if we try to fit more gaussians than the number of pixels in the object)
        size_range = (max(maxObj, size_range[0]), size_range[1])
        parameters['size_range'] = size_range

        if cplex_timeout:
            parameters['cplex_timeout'] = cplex_timeout
        else:
            parameters['cplex_timeout'] = ''
            cplex_timeout = float(1e75)
        
        self.Parameters.setValue(parameters, check_changed=False)
        
        if withClassifierPrior:
            if not self.DetectionProbabilities.ready() or len(self.DetectionProbabilities([0]).wait()[0]) == 0:
                raise DatasetConstraintError('Tracking', 'Classifier not ready yet. Did you forget to train the Object Count Classifier?')
            if not self.NumLabels.ready() or self.NumLabels.value < (maxObj + 1):
                raise DatasetConstraintError('Tracking', 'The max. number of objects must be consistent with the number of labels given in Object Count Classification.\n' +\
                    'Check whether you have (i) the correct number of label names specified in Object Count Classification, and (ii) provided at least ' +\
                    'one training example for each class.')
            if len(self.DetectionProbabilities([0]).wait()[0][0]) < (maxObj + 1):
                raise DatasetConstraintError('Tracking', 'The max. number of objects must be consistent with the number of labels given in Object Count Classification.\n' +\
                    'Check whether you have (i) the correct number of label names specified in Object Count Classification, and (ii) provided at least ' +\
                    'one training example for each class.')

        hypothesesGraph = self._createHypothesesGraph()
        hypothesesGraph.allowLengthOneTracks = True

        if withTracklets:
            hypothesesGraph = hypothesesGraph.generateTrackletGraph()

        hypothesesGraph.insertEnergies()
        trackingGraph = hypothesesGraph.toTrackingGraph()
        trackingGraph.convexifyCosts()
        model = trackingGraph.model
        model['settings']['allowLengthOneTracks'] = True

        detWeight = 10.0 # FIXME: Should we store this weight in the parameters slot?
        weights = trackingGraph.weightsListToDict([transWeight, detWeight, divWeight, appearance_cost, disappearance_cost])

        stepStr = "Tracking solver"
        self.progressVisitor.showState(stepStr)
        self.progressVisitor.showProgress(0)

        if solverName == 'Flow-based' and dpct:
            result = dpct.trackFlowBased(model, weights)
        elif solverName == 'ILP' and mht:
            result = mht.track(model, weights)
        else:
            raise ValueError("Invalid tracking solver selected")

        self.progressVisitor.showProgress(1.0)
        # Insert the solution into the hypotheses graph and from that deduce the lineages
        if hypothesesGraph:
            hypothesesGraph.insertSolution(result)
            
        # Merger resolution
        resolvedMergersDict = {}
        if withMergerResolution:
            stepStr = "Merger resolution"
            self.progressVisitor.showState(stepStr)
            resolvedMergersDict = self._resolveMergers(hypothesesGraph, model)

        # Set value of resolved mergers slot (Should be empty if mergers are disabled)
        self.ResolvedMergers.setValue(resolvedMergersDict, check_changed=False)
                
        # Computing tracking lineage IDs from within Hytra
        hypothesesGraph.computeLineage()

        # Uncomment to export a hypothese graph diagram
        #logger.info("Exporting hypotheses graph diagram")
        #from hytra.util.hypothesesgraphdiagram import HypothesesGraphDiagram
        #hgv = HypothesesGraphDiagram(hypothesesGraph._graph, timeRange=(0, 10), fileName='HypothesesGraph.png' )
                
        # Set value of hypotheses grap slot (use referenceTraxelGraph if using tracklets)
        hypothesesGraph = hypothesesGraph.referenceTraxelGraph if withTracklets else hypothesesGraph
        self.HypothesesGraph.setValue(hypothesesGraph, check_changed=False)

        # Set all the output slots dirty (See execute() function)
        self.Output.setDirty()
        self.MergerOutput.setDirty()
        self.RelabeledImage.setDirty()

<<<<<<< HEAD
        # Get events vector (only used when saving old h5 events file)
        events = self._getEventsVector(result, model)
        self.EventsVector.setValue(events, check_changed=False)

        self.result = result
        if self.progressWindow is not None:
            self.progressWindow.onTrackDone()

        return result

=======
>>>>>>> 8f4df436
    def propagateDirty(self, inputSlot, subindex, roi):
        if inputSlot is self.LabelImage:
            self.Output.setDirty(roi)
        elif inputSlot is self.HypothesesGraph:
            pass
        elif inputSlot is self.ResolvedMergers:
            pass
        elif inputSlot == self.NumLabels:
            if self.parent.parent.trackingApplet._gui \
                    and self.parent.parent.trackingApplet._gui.currentGui() \
                    and self.NumLabels.ready() \
                    and self.NumLabels.value > 1:
                self.parent.parent.trackingApplet._gui.currentGui()._drawer.maxObjectsBox.setValue(self.NumLabels.value-1)

<<<<<<< HEAD
    def _getEventsVector(self, result, model):        
        traxelIdPerTimestepToUniqueIdMap, uuidToTraxelMap = getMappingsBetweenUUIDsAndTraxels(model)
        timesteps = [t for t in traxelIdPerTimestepToUniqueIdMap.keys()]
        
        mergers, detections, links, divisions = getMergersDetectionsLinksDivisions(result, uuidToTraxelMap)
        
        # Group by timestep for event creation
        mergersPerTimestep = getMergersPerTimestep(mergers, timesteps)
        linksPerTimestep = getLinksPerTimestep(links, timesteps)
        detectionsPerTimestep = getDetectionsPerTimestep(detections, timesteps)
        divisionsPerTimestep = getDivisionsPerTimestep(divisions, linksPerTimestep, timesteps)

        # Populate events dictionary
        events = {}
        
        # Get merger dict
        resolvedMergersDict = self.ResolvedMergers.value
        if not resolvedMergersDict: 
            logger.info("Resolved Merger Dictionary not available for generating events vector. Please click on the Track button.")
        
        # Save mergers, links, detections, and divisions
        for timestep in traxelIdPerTimestepToUniqueIdMap.keys():
            # We need to add an extra column with zeros in order to be backward compatible with the older version
            def stackExtraColumnWithZeros(array):
                return np.hstack((array, np.zeros((array.shape[0], 1), dtype=array.dtype)))
            
            dis = []
            app = []
            div = []
            mov = []
            mer = []
            mul = []
    
            dis = np.asarray(dis)
            app = np.asarray(app)
            div = np.asarray([[k, v[0], v[1]] for k,v in divisionsPerTimestep[timestep].iteritems()])
            mov = np.asarray(linksPerTimestep[timestep])
            mer = np.asarray([[k,v] for k,v in mergersPerTimestep[timestep].iteritems()])
            mul = np.asarray(mul)
            
            events[timestep] = {}
         
            if len(dis) > 0:
                events[timestep]['dis'] = dis
            if len(app) > 0:
                events[timestep]['app'] = app
            if len(div) > 0:
                events[timestep]['div'] = div
            if len(mov) > 0:
                events[timestep]['mov'] = mov
            if len(mer) > 0:
                events[timestep]['mer'] = mer
            if len(mul) > 0:
                events[timestep]['mul'] = mul

            # Write merger results dictionary
            if resolvedMergersDict:
                mergerRes = {}
                for idx in mergersPerTimestep[timestep]:
                    if int(timestep) in resolvedMergersDict.keys() and idx in resolvedMergersDict[int(timestep)].keys():
                        mergerRes[idx] = resolvedMergersDict[int(timestep)][idx]['newIds']
                events[timestep]['res'] = mergerRes

            else:
                logger.info("Resolved Merger Dictionary not available. Please click on the Track button.")

        return events

=======
>>>>>>> 8f4df436
    def _labelMergers(self, volume, time, offset):
        """
        Label volume mergers with correspoding IDs, using the plugin GMM fit
        """
        resolvedMergersDict = self.ResolvedMergers.value
        
        if time not in resolvedMergersDict:
            return volume
        
        idxs = vigra.analysis.unique(volume)
        
        for idx in idxs: 
            if idx in resolvedMergersDict[time]:
                fits = resolvedMergersDict[time][idx]['fits']
                newIds = resolvedMergersDict[time][idx]['newIds']
                self.mergerResolverPlugin.updateLabelImage(volume, idx, fits, newIds, offset=offset)
        
        return volume               

    def _labelLineageIds(self, volume, time, onlyMergers=False):
        """
        Label the every object in the volume for the given time frame by the lineage ID it belongs to.
        If onlyMergers is True, then only those segments that were resolved from a merger are shown, everything else set to zero.

        :return: the relabeled volume, where 0 means background, 1 means false detection, and all higher numbers indicate lineages
        """
        hypothesesGraph = self.HypothesesGraph.value
        
        if not hypothesesGraph:
            return np.zeros_like(volume) 
        
        resolvedMergersDict = self.ResolvedMergers.value

        indexMapping = np.zeros(np.amax(volume) + 1, dtype=volume.dtype)
        
        idxs = vigra.analysis.unique(volume)
        
        # Reduce labels to the ones that contain mergers
        if onlyMergers:
            if resolvedMergersDict:
                if time not in resolvedMergersDict:
                    idxs = []
                else:
                    newIds = [newId for _, nodeDict in resolvedMergersDict[time].items() for newId in nodeDict['newIds']]
                    idxs = [id for id in idxs if id in newIds]
            else:
                idxs = [idx for idx in idxs if idx > 0 and hypothesesGraph.hasNode((time,idx)) and hypothesesGraph._graph.node[(time,idx)]['value'] > 1]

        # Map labels to corresponding lineage IDs
        for idx in idxs:
            if idx > 0 and hypothesesGraph.hasNode((time,idx)):
                lineage_id = hypothesesGraph.getLineageId(time, idx)
                if lineage_id is None:
                    lineage_id = 1
                indexMapping[idx] = lineage_id
            
        return indexMapping[volume]
 
 
    def _setupRelabeledFeatureSlot(self, original_feature_slot):
        from ilastik.applets.trackingFeatureExtraction import config
        # when exporting after merger resolving, the stored object features are not up to date for the relabeled objects
        opRelabeledRegionFeatures = OpRelabeledMergerFeatureExtraction(parent=self)
        opRelabeledRegionFeatures.RawImage.connect(self.RawImage)
        opRelabeledRegionFeatures.LabelImage.connect(self.LabelImage)
        opRelabeledRegionFeatures.RelabeledImage.connect(self.RelabeledImage)
        opRelabeledRegionFeatures.OriginalRegionFeatures.connect(original_feature_slot)

        vigra_features = list((set(config.vigra_features)).union(config.selected_features_objectcount[config.features_vigra_name]))
        feature_names_vigra = {}
        feature_names_vigra[config.features_vigra_name] = { name: {} for name in vigra_features }
        opRelabeledRegionFeatures.FeatureNames.setValue(feature_names_vigra)

        return opRelabeledRegionFeatures
                     

    def exportPlugin(self, filename, plugin, checkOverwriteFiles=False):
        with_divisions = self.Parameters.value["withDivisions"] if self.Parameters.ready() else False
        with_merger_resolution = self.Parameters.value["withMergerResolution"] if self.Parameters.ready() else False

        # Create opRegionFeatures to extract features of relabeled volume
        if with_merger_resolution:
            parameters = self.Parameters.value
            
            # Use simple relabeled merger feature slot configuration instead of opRelabeledMergerFeatureExtraction
            # This is faster for videos with few mergers and few number of objects per frame
            if 'withAnimalTracking' in parameters and parameters['withAnimalTracking']:  
                logger.info('Setting relabeled merger feature slots for animal tracking')
                from ilastik.applets.trackingFeatureExtraction import config
                
                self._opRegionFeatures = OpRegionFeatures(parent=self)
                self._opRegionFeatures.RawVolume.connect(self.RawImage)
                self._opRegionFeatures.LabelVolume.connect(self.RelabeledImage)
                
                vigra_features = list((set(config.vigra_features)).union(config.selected_features_objectcount[config.features_vigra_name]))
                feature_names_vigra = {}
                feature_names_vigra[config.features_vigra_name] = { name: {} for name in vigra_features }
                self._opRegionFeatures.Features.setValue(feature_names_vigra)
        
                self._opAdaptTimeListRoi = OpAdaptTimeListRoi(parent=self)
                self._opAdaptTimeListRoi.Input.connect(self._opRegionFeatures.Output)
                
                object_feature_slot = self._opAdaptTimeListRoi.Output
            # Use opRelabeledMergerFeatureExtraction for cell tracking
            else:
                opRelabeledRegionFeatures = self._setupRelabeledFeatureSlot(self.ObjectFeatures)
                object_feature_slot = opRelabeledRegionFeatures.RegionFeatures                
            
            label_image = self.RelabeledImage

        # Use ObjectFeaturesWithDivFeatures slot
        elif with_divisions:
            object_feature_slot = self.ObjectFeaturesWithDivFeatures
            label_image = self.LabelImage
        # Use ObjectFeatures slot only
        else:
            object_feature_slot = self.ObjectFeatures
            label_image = self.LabelImage
        
        hypothesesGraph = self.HypothesesGraph.value

        if checkOverwriteFiles and plugin.checkFilesExist(filename):
            # do not export if we would otherwise overwrite files
            return False

        if not plugin.export(filename, hypothesesGraph, object_feature_slot, label_image, self.RawImage):
            raise RuntimeError('Exporting tracking solution with plugin failed')
        else:
            return True

    def get_table_export_settings(self):
        # TODO: remove once tracking is hytra-only
        return None, None

    def _checkConstraints(self, *args):
        if self.RawImage.ready():
            rawTaggedShape = self.RawImage.meta.getTaggedShape()
            if rawTaggedShape['t'] < 2:
                raise DatasetConstraintError(
                    "Tracking",
                    "For tracking, the dataset must have a time axis with at least 2 images.   " \
                    "Please load time-series data instead. See user documentation for details.")

        if self.LabelImage.ready():
            segmentationTaggedShape = self.LabelImage.meta.getTaggedShape()
            if segmentationTaggedShape['t'] < 2:
                raise DatasetConstraintError(
                    "Tracking",
                    "For tracking, the dataset must have a time axis with at least 2 images.   " \
                    "Please load time-series data instead. See user documentation for details.")

        if self.RawImage.ready() and self.LabelImage.ready():
            rawTaggedShape['c'] = None
            segmentationTaggedShape['c'] = None
            if dict(rawTaggedShape) != dict(segmentationTaggedShape):
                raise DatasetConstraintError("Tracking",
                                             "For tracking, the raw data and the prediction maps must contain the same " \
                                             "number of timesteps and the same shape.   " \
                                             "Your raw image has a shape of (t, x, y, z, c) = {}, whereas your prediction image has a " \
                                             "shape of (t, x, y, z, c) = {}" \
                                             .format(self.RawImage.meta.shape, self.BinaryImage.meta.shape))

    def _generate_traxelstore(self,
                              time_range,
                              x_range,
                              y_range,
                              z_range,
                              size_range,
                              x_scale=1.0,
                              y_scale=1.0,
                              z_scale=1.0,
                              with_div=False,
                              with_local_centers=False,
                              with_classifier_prior=False):

        logger.info("generating traxels")
        traxelstore = ProbabilityGenerator()
        
        logger.info("fetching region features and division probabilities")
        feats = self.ObjectFeatures(time_range).wait()

        if with_div:
            if not self.DivisionProbabilities.ready() or len(self.DivisionProbabilities([0]).wait()[0]) == 0:
                msgStr = "\nDivision classifier has not been trained! " + \
                         "Uncheck divisible objects if your objects don't divide or " + \
                         "go back to the Division Detection applet and train it."
                raise DatasetConstraintError ("Tracking",msgStr)
            divProbs = self.DivisionProbabilities(time_range).wait()

        if with_local_centers:
            localCenters = self.RegionLocalCenters(time_range).wait()

        if with_classifier_prior:
            if not self.DetectionProbabilities.ready() or len(self.DetectionProbabilities([0]).wait()[0]) == 0:
                msgStr = "\nObject count classifier has not been trained! " + \
                         "Go back to the Object Count Classification applet and train it."
                raise DatasetConstraintError ("Tracking",msgStr)
            detProbs = self.DetectionProbabilities(time_range).wait()

        logger.info("filling traxelstore")

        filtered_labels = {}
        total_count = 0
        empty_frame = False
        numTimeStep = len(feats.keys())
        countT = 0

        stepStr = "Creating traxel store"
        self.progressVisitor.showState(stepStr+"                              ")

        for t in feats.keys():
            countT +=1
            self.progressVisitor.showProgress(countT/float(numTimeStep))

            rc = feats[t][default_features_key]['RegionCenter']
            lower = feats[t][default_features_key]['Coord<Minimum>']
            upper = feats[t][default_features_key]['Coord<Maximum>']
            if rc.size:
                rc = rc[1:, ...]
                lower = lower[1:, ...]
                upper = upper[1:, ...]

            ct = feats[t][default_features_key]['Count']
            if ct.size:
                ct = ct[1:, ...]

            logger.debug("at timestep {}, {} traxels found".format(t, rc.shape[0]))
            count = 0
            filtered_labels_at = []
            for idx in range(rc.shape[0]):
                traxel = Traxel()
                
                # for 2d data, set z-coordinate to 0:
                if len(rc[idx]) == 2:
                    x, y = rc[idx]
                    z = 0
                    x_lower, y_lower = lower[idx]
                    x_upper, y_upper = upper[idx]
                    z_lower = 0
                    z_upper = 0
                elif len(rc[idx]) == 3:
                    x, y, z = rc[idx]
                    x_lower, y_lower, z_lower = lower[idx]
                    x_upper, y_upper, z_upper = upper[idx]
                else:
                    raise DatasetConstraintError ("Tracking", "The RegionCenter feature must have dimensionality 2 or 3.")

                size = ct[idx]

                if (x_upper < x_range[0]  or x_lower >= x_range[1] or
                            y_upper < y_range[0] or y_lower >= y_range[1] or
                            z_upper < z_range[0] or z_lower >= z_range[1] or
                            size < size_range[0] or size >= size_range[1]):
                    filtered_labels_at.append(int(idx + 1))
                    continue
                else:
                    count += 1
                
                traxel.Id = int(idx + 1)
                traxel.Timestep = int(t) 
                traxel.set_x_scale(x_scale)
                traxel.set_y_scale(y_scale)
                traxel.set_z_scale(z_scale)

                # Expects always 3 coordinates, z=0 for 2d data
                traxel.add_feature_array("com", 3)
                for i, v in enumerate([x, y, z]):
                    traxel.set_feature_value('com', i, float(v))

                traxel.add_feature_array("CoordMinimum", 3)
                for i, v in enumerate(lower[idx]):
                    traxel.set_feature_value("CoordMinimum", i, float(v))
                traxel.add_feature_array("CoordMaximum", 3)
                for i, v in enumerate(upper[idx]):
                    traxel.set_feature_value("CoordMaximum", i, float(v))

                if with_div:
                    traxel.add_feature_array("divProb", 2)
                    # idx+1 because rc and ct start from 1, divProbs starts from 0
                    prob = float(divProbs[t][idx + 1][1])
                    prob = float(prob)
                    if prob < 0.0000001:
                        prob = 0.0000001
                    if prob > 0.99999999:
                        prob = 0.99999999
                    traxel.set_feature_value("divProb", 0, 1.0 - prob)
                    traxel.set_feature_value("divProb", 1, prob)

                if with_classifier_prior:
                    traxel.add_feature_array("detProb", len(detProbs[t][idx + 1]))
                    for i, v in enumerate(detProbs[t][idx + 1]):
                        val = float(v)
                        if val < 0.0000001:
                            val = 0.0000001
                        if val > 0.99999999:
                            val = 0.99999999
                        traxel.set_feature_value("detProb", i, float(val))

                # FIXME: check whether it is 2d or 3d data!
                if with_local_centers:                   
                    traxel.add_feature_array("localCentersX", len(localCenters[t][idx + 1]))
                    traxel.add_feature_array("localCentersY", len(localCenters[t][idx + 1]))
                    traxel.add_feature_array("localCentersZ", len(localCenters[t][idx + 1]))
                    
                    for i, v in enumerate(localCenters[t][idx + 1]):                        
                        traxel.set_feature_value("localCentersX", i, float(v[0]))
                        traxel.set_feature_value("localCentersY", i, float(v[1]))
                        traxel.set_feature_value("localCentersZ", i, float(v[2]))
                
                traxel.add_feature_array("count", 1)
                traxel.set_feature_value("count", 0, float(size))

                if (x_upper < x_range[0]  or x_lower >= x_range[1] or
                            y_upper < y_range[0] or y_lower >= y_range[1] or
                            z_upper < z_range[0] or z_lower >= z_range[1] or
                            size < size_range[0] or size >= size_range[1]):
                    logger.info("Omitting traxel with ID: {} {}".format(traxel.Id,t))
                    print "Omitting traxel with ID: {} {}".format(traxel.Id,t)
                else:
                    logger.info("Adding traxel with ID: {}  {}".format(traxel.Id,t))
                    traxelstore.TraxelsPerFrame.setdefault(int(t), {})[int(idx + 1)] = traxel

            if len(filtered_labels_at) > 0:
                filtered_labels[str(int(t) - time_range[0])] = filtered_labels_at
                
            logger.debug("at timestep {}, {} traxels passed filter".format(t, count))

            if count == 0:
                empty_frame = True
                logger.info('Found empty frames for time {}'.format(t))

            total_count += count

        self.parent.parent.trackingApplet.progressSignal.emit(100)
        self.FilteredLabels.setValue(filtered_labels, check_changed=True)

        return traxelstore
    
    def isTrackingSolutionAvailable(self):
        """
        check whether the hypotheses graph is filled and contains a tracking solution
        
        :return: True if there is a tracking solution available, False otherwise
        """
        hypothesesGraph = self.HypothesesGraph.value

        from hytra.core.hypothesesgraph import HypothesesGraph
        if isinstance(hypothesesGraph, HypothesesGraph):
            hypothesesGraph = hypothesesGraph.referenceTraxelGraph if hypothesesGraph.withTracklets else hypothesesGraph
            if 'value' in hypothesesGraph._graph.nodes(data='True')[0][1]:
                return True
        return False<|MERGE_RESOLUTION|>--- conflicted
+++ resolved
@@ -500,19 +500,6 @@
         self.MergerOutput.setDirty()
         self.RelabeledImage.setDirty()
 
-<<<<<<< HEAD
-        # Get events vector (only used when saving old h5 events file)
-        events = self._getEventsVector(result, model)
-        self.EventsVector.setValue(events, check_changed=False)
-
-        self.result = result
-        if self.progressWindow is not None:
-            self.progressWindow.onTrackDone()
-
-        return result
-
-=======
->>>>>>> 8f4df436
     def propagateDirty(self, inputSlot, subindex, roi):
         if inputSlot is self.LabelImage:
             self.Output.setDirty(roi)
@@ -527,77 +514,6 @@
                     and self.NumLabels.value > 1:
                 self.parent.parent.trackingApplet._gui.currentGui()._drawer.maxObjectsBox.setValue(self.NumLabels.value-1)
 
-<<<<<<< HEAD
-    def _getEventsVector(self, result, model):        
-        traxelIdPerTimestepToUniqueIdMap, uuidToTraxelMap = getMappingsBetweenUUIDsAndTraxels(model)
-        timesteps = [t for t in traxelIdPerTimestepToUniqueIdMap.keys()]
-        
-        mergers, detections, links, divisions = getMergersDetectionsLinksDivisions(result, uuidToTraxelMap)
-        
-        # Group by timestep for event creation
-        mergersPerTimestep = getMergersPerTimestep(mergers, timesteps)
-        linksPerTimestep = getLinksPerTimestep(links, timesteps)
-        detectionsPerTimestep = getDetectionsPerTimestep(detections, timesteps)
-        divisionsPerTimestep = getDivisionsPerTimestep(divisions, linksPerTimestep, timesteps)
-
-        # Populate events dictionary
-        events = {}
-        
-        # Get merger dict
-        resolvedMergersDict = self.ResolvedMergers.value
-        if not resolvedMergersDict: 
-            logger.info("Resolved Merger Dictionary not available for generating events vector. Please click on the Track button.")
-        
-        # Save mergers, links, detections, and divisions
-        for timestep in traxelIdPerTimestepToUniqueIdMap.keys():
-            # We need to add an extra column with zeros in order to be backward compatible with the older version
-            def stackExtraColumnWithZeros(array):
-                return np.hstack((array, np.zeros((array.shape[0], 1), dtype=array.dtype)))
-            
-            dis = []
-            app = []
-            div = []
-            mov = []
-            mer = []
-            mul = []
-    
-            dis = np.asarray(dis)
-            app = np.asarray(app)
-            div = np.asarray([[k, v[0], v[1]] for k,v in divisionsPerTimestep[timestep].iteritems()])
-            mov = np.asarray(linksPerTimestep[timestep])
-            mer = np.asarray([[k,v] for k,v in mergersPerTimestep[timestep].iteritems()])
-            mul = np.asarray(mul)
-            
-            events[timestep] = {}
-         
-            if len(dis) > 0:
-                events[timestep]['dis'] = dis
-            if len(app) > 0:
-                events[timestep]['app'] = app
-            if len(div) > 0:
-                events[timestep]['div'] = div
-            if len(mov) > 0:
-                events[timestep]['mov'] = mov
-            if len(mer) > 0:
-                events[timestep]['mer'] = mer
-            if len(mul) > 0:
-                events[timestep]['mul'] = mul
-
-            # Write merger results dictionary
-            if resolvedMergersDict:
-                mergerRes = {}
-                for idx in mergersPerTimestep[timestep]:
-                    if int(timestep) in resolvedMergersDict.keys() and idx in resolvedMergersDict[int(timestep)].keys():
-                        mergerRes[idx] = resolvedMergersDict[int(timestep)][idx]['newIds']
-                events[timestep]['res'] = mergerRes
-
-            else:
-                logger.info("Resolved Merger Dictionary not available. Please click on the Track button.")
-
-        return events
-
-=======
->>>>>>> 8f4df436
     def _labelMergers(self, volume, time, offset):
         """
         Label volume mergers with correspoding IDs, using the plugin GMM fit
