from __future__ import absolute_import
###############################################################################
#   ilastik: interactive learning and segmentation toolkit
#
#       Copyright (C) 2011-2014, the ilastik developers
#                                <team@ilastik.org>
#
# This program is free software; you can redistribute it and/or
# modify it under the terms of the GNU General Public License
# as published by the Free Software Foundation; either version 2
# of the License, or (at your option) any later version.
#
# In addition, as a special exception, the copyright holders of
# ilastik give you permission to combine ilastik with applets,
# workflows and plugins which are not covered under the GNU
# General Public License.
#
# See the LICENSE file for details. License information is also available
# on the ilastik web site at:
#		   http://ilastik.org/license.html
###############################################################################
import logging
logger = logging.getLogger(__name__)

WORKFLOW_CLASSES = []

import ilastik.config

from .pixelClassification import PixelClassificationWorkflow
WORKFLOW_CLASSES += [PixelClassificationWorkflow]

from .newAutocontext.newAutocontextWorkflow import AutocontextTwoStage
WORKFLOW_CLASSES += [AutocontextTwoStage]
if ilastik.config.cfg.getboolean('ilastik', 'debug'):
    from .newAutocontext.newAutocontextWorkflow import AutocontextThreeStage, AutocontextFourStage
    WORKFLOW_CLASSES += [AutocontextThreeStage, AutocontextFourStage]


try:
    from .objectClassification.objectClassificationWorkflow import ObjectClassificationWorkflowPixel, ObjectClassificationWorkflowPrediction, ObjectClassificationWorkflowBinary
    WORKFLOW_CLASSES += [ObjectClassificationWorkflowPixel, ObjectClassificationWorkflowPrediction, ObjectClassificationWorkflowBinary]
except ImportError as e:
    logger.warning("Failed to import object workflow; check dependencies: " + str(e))

try:
    from .tracking.manual.manualTrackingWorkflow import ManualTrackingWorkflow
    WORKFLOW_CLASSES += [ManualTrackingWorkflow]
except (ImportError, AttributeError) as e:
    logger.warning( "Failed to import tracking workflow; check pgmlink dependency: " + str(e) )

try:
    from .tracking.conservation.conservationTrackingWorkflow import ConservationTrackingWorkflowFromBinary, ConservationTrackingWorkflowFromPrediction
    from .tracking.conservation.animalConservationTrackingWorkflow import AnimalConservationTrackingWorkflowFromBinary, AnimalConservationTrackingWorkflowFromPrediction
    WORKFLOW_CLASSES += [ ConservationTrackingWorkflowFromBinary, ConservationTrackingWorkflowFromPrediction,
                          AnimalConservationTrackingWorkflowFromBinary, AnimalConservationTrackingWorkflowFromPrediction ]
except ImportError as e:
    logger.warning( "Failed to import automatic tracking workflow (conservation tracking). For this workflow, see the installation"\
                 "instructions on our website ilastik.org; check dependencies: " + str(e) )

try:
    from .tracking.structured.structuredTrackingWorkflow import StructuredTrackingWorkflowFromBinary, StructuredTrackingWorkflowFromPrediction
    WORKFLOW_CLASSES += [StructuredTrackingWorkflowFromBinary, StructuredTrackingWorkflowFromPrediction]    
except ImportError as e:
    logger.warning( "Failed to import structured learning tracking workflow. For this workflow, see the installation"\
             "instructions on our website ilastik.org; check dependencies: " + str(e) )
try:
    from .carving.carvingWorkflow import CarvingWorkflow
    WORKFLOW_CLASSES += [CarvingWorkflow]    
except ImportError as e:
    logger.warning( "Failed to import carving workflow; check vigra dependency: " + str(e) )

# try:
#     import multicut
# except ImportError as e:
#     logger.warning("Failed to import multicut workflow; check dependencies: " + str(e))

try:
    from .edgeTrainingWithMulticut import EdgeTrainingWithMulticutWorkflow
    WORKFLOW_CLASSES += [EdgeTrainingWithMulticutWorkflow]
except ImportError as e:
    logger.warning("Failed to import 'Edge Training With Multicut' workflow; check dependencies: " + str(e))

try:
    from .counting import CountingWorkflow
    WORKFLOW_CLASSES += [CountingWorkflow]
except ImportError as e:
    logger.warning("Failed to import counting workflow; check dependencies: " + str(e))

from .examples.dataConversion.dataConversionWorkflow import DataConversionWorkflow
WORKFLOW_CLASSES += [DataConversionWorkflow]

<<<<<<< HEAD
# network classification, check whether required modules are available:
can_nn = True
try:
    import torch
    import inferno
    import tiktorch
except ImportError as e:
    can_nn = False
    logger.debug(f"NNClassificationWorkflow: could not import required modules: {e}")

if can_nn:
    if ilastik.config.cfg.getboolean('ilastik', 'hbp', fallback=False):
        from .nnClassification import NNClassificationWorkflow
        WORKFLOW_CLASSES += [NNClassificationWorkflow]

=======
from .voxelSegmentation import VoxelSegmentationWorkflow
WORKFLOW_CLASSES += [VoxelSegmentationWorkflow]
>>>>>>> 732882fd

# Examples
if ilastik.config.cfg.getboolean('ilastik', 'debug'):
    from . import wsdt
    from .examples import layerViewer
    from .examples import thresholdMasking
    from .examples import deviationFromMean
    from .examples import labeling
    from .examples import connectedComponents<|MERGE_RESOLUTION|>--- conflicted
+++ resolved
@@ -89,7 +89,6 @@
 from .examples.dataConversion.dataConversionWorkflow import DataConversionWorkflow
 WORKFLOW_CLASSES += [DataConversionWorkflow]
 
-<<<<<<< HEAD
 # network classification, check whether required modules are available:
 can_nn = True
 try:
@@ -105,10 +104,8 @@
         from .nnClassification import NNClassificationWorkflow
         WORKFLOW_CLASSES += [NNClassificationWorkflow]
 
-=======
 from .voxelSegmentation import VoxelSegmentationWorkflow
 WORKFLOW_CLASSES += [VoxelSegmentationWorkflow]
->>>>>>> 732882fd
 
 # Examples
 if ilastik.config.cfg.getboolean('ilastik', 'debug'):
