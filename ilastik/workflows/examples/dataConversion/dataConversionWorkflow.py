import sys
<<<<<<< HEAD
import logging
logger = logging.getLogger(__name__)

=======
from lazyflow.roi import TinyVector
>>>>>>> 5c359ae0
from lazyflow.graph import Graph
from ilastik.workflow import Workflow
from ilastik.applets.dataSelection import DataSelectionApplet
from ilastik.applets.dataExport.dataExportApplet import DataExportApplet

class DataConversionWorkflow(Workflow):
<<<<<<< HEAD
    """
    Simple workflow for converting data between formats.  Has only two applets: Data Selection and Data Export.
    
    Also supports a command-line interface for headless mode.
    
    For example:
    
    .. code-block:: bash

        python ilastik.py --headless --new_project=NewTemporaryProject.ilp --workflow=DataConversionWorkflow --output_format="png sequence" ~/input1.h5 ~/input2.h5
    
    Or if you have an existing project with input files already selected and configured:

    .. code-block:: bash

        python ilastik.py --headless --project=MyProject.ilp --output_format=jpeg
    
    .. note:: Beware of issues related to absolute vs. relative paths.  Relative links are stored relative to the project file.
              To avoid this issue entirely, either 
                 (1) use only absolute filepaths
              or (2) cd into your project file's directory before launching ilastik.
    
    """
    def __init__(self, headless, workflow_cmdline_args, *args, **kwargs):
=======
    def __init__(self, shell, headless, workflow_cmdline_args, *args, **kwargs):
>>>>>>> 5c359ae0
        
        # Create a graph to be shared by all operators
        graph = Graph()
        super(DataConversionWorkflow, self).__init__(shell, headless, graph=graph, *args, **kwargs)
        self._applets = []

        # Create applets 
        self.dataSelectionApplet = DataSelectionApplet(self, 
                                                       "Input Data", 
                                                       "Input Data", 
                                                       supportIlastik05Import=True, 
                                                       batchDataGui=False,
                                                       force5d=False)

        opDataSelection = self.dataSelectionApplet.topLevelOperator
        opDataSelection.DatasetRoles.setValue( ["Input Data"] )

        self.dataExportApplet = DataExportApplet(self, "Data Export")

        opDataExport = self.dataExportApplet.topLevelOperator
        opDataExport.WorkingDirectory.connect( opDataSelection.WorkingDirectory )

        self._applets.append( self.dataSelectionApplet )
        self._applets.append( self.dataExportApplet )

        # Parse command-line arguments
        # Command-line args are applied in onProjectLoaded(), below.
        self._workflow_cmdline_args = workflow_cmdline_args
        self._data_input_args = None
        self._data_export_args = None
        if workflow_cmdline_args:
            self._data_input_args, unused_args = self.dataSelectionApplet.parse_known_cmdline_args( workflow_cmdline_args )
            self._data_export_args, unused_args = self.dataExportApplet.parse_known_cmdline_args( unused_args )
            if unused_args:
                logger.warn("Unused command-line args: {}".format( unused_args ))

    def onProjectLoaded(self, projectManager):
        """
        Overridden from Workflow base class.  Called by the Project Manager.
        
        If the user provided command-line arguments, use them to configure 
        the workflow inputs and output settings.
        """
        # Configure the batch data selection operator.
        if self._data_input_args and self._data_input_args.input_files:
            self.dataSelectionApplet.configure_operator_with_parsed_args( self._data_input_args )
        
        # Configure the data export operator.
        if self._data_export_args:
            self.dataExportApplet.configure_operator_with_parsed_args( self._data_export_args )

        if self._headless and self._data_input_args and self._data_export_args:
            # Now run the export and report progress....
            opDataExport = self.dataExportApplet.topLevelOperator
            for i, opExportDataLaneView in enumerate(opDataExport):
                print "Exporting file #{} to {}".format(i, opExportDataLaneView.ExportPath.value)
    
                sys.stdout.write( "Result #{}/{} Progress: ".format( i, len( opDataExport ) ) )
                def print_progress( progress ):
                    sys.stdout.write( "{} ".format( progress ) )
    
                # If the operator provides a progress signal, use it.
                slotProgressSignal = opExportDataLaneView.progressSignal
                slotProgressSignal.subscribe( print_progress )
                opExportDataLaneView.run_export()
                
                # Finished.
                sys.stdout.write("\n")

    def connectLane(self, laneIndex):
        opDataSelectionView = self.dataSelectionApplet.topLevelOperator.getLane(laneIndex)
        opDataExportView = self.dataExportApplet.topLevelOperator.getLane(laneIndex)

        opDataExportView.Input.connect( opDataSelectionView.ImageGroup[0] )
        opDataExportView.RawDatasetInfo.connect( opDataSelectionView.DatasetGroup[0] )        

        # There is no special "raw" display layer in this workflow.
        #opDataExportView.RawData.connect( opDataSelectionView.ImageGroup[0] )

    @property
    def applets(self):
        return self._applets

    @property
    def imageNameListSlot(self):
<<<<<<< HEAD
        return self.dataSelectionApplet.topLevelOperator.ImageName
=======
        return self.dataSelectionApplet.topLevelOperator.ImageName

    def handleAppletStateUpdateRequested(self):
        """
        Overridden from Workflow base class
        Called when an applet has fired the :py:attr:`Applet.statusUpdateSignal`
        """
        opDataSelection = self.dataSelectionApplet.topLevelOperator
        input_ready = len(opDataSelection.ImageGroup) > 0

        opDataExport = self.dataExportApplet.topLevelOperator
        export_data_ready = input_ready and \
                            len(opDataExport.Input) > 0 and \
                            opDataExport.Input[0].ready() and \
                            (TinyVector(opDataExport.Input[0].meta.shape) > 0).all()

        self._shell.setAppletEnabled(self.dataExportApplet, export_data_ready)
        
        # Lastly, check for certain "busy" conditions, during which we 
        #  should prevent the shell from closing the project.
        busy = False
        busy |= self.dataSelectionApplet.busy
        busy |= self.dataExportApplet.busy
        self._shell.enableProjectChanges( not busy )
>>>>>>> 5c359ae0
<|MERGE_RESOLUTION|>--- conflicted
+++ resolved
@@ -1,18 +1,14 @@
 import sys
-<<<<<<< HEAD
 import logging
 logger = logging.getLogger(__name__)
 
-=======
 from lazyflow.roi import TinyVector
->>>>>>> 5c359ae0
 from lazyflow.graph import Graph
 from ilastik.workflow import Workflow
 from ilastik.applets.dataSelection import DataSelectionApplet
 from ilastik.applets.dataExport.dataExportApplet import DataExportApplet
 
 class DataConversionWorkflow(Workflow):
-<<<<<<< HEAD
     """
     Simple workflow for converting data between formats.  Has only two applets: Data Selection and Data Export.
     
@@ -36,10 +32,8 @@
               or (2) cd into your project file's directory before launching ilastik.
     
     """
-    def __init__(self, headless, workflow_cmdline_args, *args, **kwargs):
-=======
     def __init__(self, shell, headless, workflow_cmdline_args, *args, **kwargs):
->>>>>>> 5c359ae0
+
         
         # Create a graph to be shared by all operators
         graph = Graph()
@@ -125,9 +119,6 @@
 
     @property
     def imageNameListSlot(self):
-<<<<<<< HEAD
-        return self.dataSelectionApplet.topLevelOperator.ImageName
-=======
         return self.dataSelectionApplet.topLevelOperator.ImageName
 
     def handleAppletStateUpdateRequested(self):
@@ -151,5 +142,4 @@
         busy = False
         busy |= self.dataSelectionApplet.busy
         busy |= self.dataExportApplet.busy
-        self._shell.enableProjectChanges( not busy )
->>>>>>> 5c359ae0
+        self._shell.enableProjectChanges( not busy )