--- conflicted
+++ resolved
@@ -40,16 +40,11 @@
 from lazyflow.operators.opArrayCache import OpArrayCache
 from lazyflow.operators.opCache import MemInfoNode
 
-<<<<<<< HEAD
 from opRefactoredBlockedArrayCache import OpRefactoredBlockedArrayCache
 
 OpBlockedArrayCache = OpRefactoredBlockedArrayCache
 
 class OLD_OpBlockedArrayCache(OpCache):
-=======
-
-class OpBlockedArrayCache(Operator, ObservableCache):
->>>>>>> 2058cbc7
     name = "OpBlockedArrayCache"
     description = ""
 
