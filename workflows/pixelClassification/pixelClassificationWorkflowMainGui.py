--- conflicted
+++ resolved
@@ -110,8 +110,4 @@
 
     # Test special transpose-on-import feature
     #startShellGui( PixelClassificationWorkflow, debug_with_imported )
-<<<<<<< HEAD
-    
-=======
- 
->>>>>>> 7bff7771
+ 